--- conflicted
+++ resolved
@@ -3,13 +3,10 @@
 feature privilege
 !
 no system interface shutdown
-<<<<<<< HEAD
+no system mode maintenance
 system qos
  fex queue-limit
  service-policy type queuing input default-in-policy
  service-policy type queuing output default-out-policy
  service-policy type network-qos jumbo
-=======
-no system mode maintenance
->>>>>>> 76fc0666
 !
