<<<<<<< HEAD
package org.batfish.coordinator;

import org.apache.commons.lang.exception.ExceptionUtils;
import org.apache.logging.log4j.LogManager;
import org.apache.logging.log4j.Logger;
import org.batfish.common.*;

import java.io.File;
import java.io.InputStream;
import java.util.Arrays;
import java.util.List;
import java.util.UUID;

import javax.ws.rs.core.Context;
import javax.ws.rs.core.MediaType;
import javax.ws.rs.core.MultivaluedMap;
import javax.ws.rs.core.Response;
import javax.ws.rs.core.UriInfo;
import javax.ws.rs.Consumes;
import javax.ws.rs.GET;
import javax.ws.rs.POST;
import javax.ws.rs.Path;
import javax.ws.rs.Produces;
import javax.ws.rs.QueryParam;

import org.codehaus.jettison.json.JSONArray;
import org.codehaus.jettison.json.JSONObject;
import org.glassfish.jersey.media.multipart.FormDataParam;

@Path(CoordConsts.SVC_BASE_WORK_MGR)
public class WorkMgrService {

   Logger _logger = Main.initializeLogger();
   
   @GET
   @Produces(MediaType.APPLICATION_JSON)
   public JSONArray getInfo() {
      _logger.info("WMS:getInfo\n");
      return new JSONArray(
            Arrays.asList(
                  CoordConsts.SVC_SUCCESS_KEY,
                  "Batfish coordinator: enter ../application.wadl (relative to your URL) to see supported methods"));
   }

   @GET
   @Path(CoordConsts.SVC_WORK_GETSTATUS_RSC)
   @Produces(MediaType.APPLICATION_JSON)
   public JSONArray getStatus() {
      try {
         _logger.info("WMS:getWorkQueueStatus\n");
         return new JSONArray(Arrays.asList(CoordConsts.SVC_SUCCESS_KEY, Main.getWorkMgr()
               .getStatusJson()));
      }
      catch (Exception e) {
         String stackTrace = ExceptionUtils.getFullStackTrace(e);
         _logger.error("WMS:getWorkQueueStatus exception: " + stackTrace);
         return new JSONArray(Arrays.asList(CoordConsts.SVC_FAILURE_KEY, e.getMessage()));
      }
   }
   
   @GET
   @Path(CoordConsts.SVC_WORK_QUEUE_WORK_RSC)
   @Produces(MediaType.APPLICATION_JSON)
   public JSONArray queueWork(@QueryParam(CoordConsts.SVC_WORKITEM_KEY) String workItemStr) {
      try {
         _logger.info("WMS:queueWork " + workItemStr + "\n");

         if (workItemStr == null || workItemStr.equals("")) {
            return new JSONArray(Arrays.asList(CoordConsts.SVC_FAILURE_KEY,
                  "work item not supplied"));
         }

         WorkItem workItem = WorkItem.FromJsonString(workItemStr);

         boolean result = Main.getWorkMgr().queueWork(workItem);

         return new JSONArray(Arrays.asList(CoordConsts.SVC_SUCCESS_KEY, result));
      }
      catch (Exception e) {
         String stackTrace = ExceptionUtils.getFullStackTrace(e);
         _logger.error("WMS:queueWork exception: " + stackTrace);
         return new JSONArray(Arrays.asList(CoordConsts.SVC_FAILURE_KEY, e.getMessage()));
      }
   }

   @GET
   @Path(CoordConsts.SVC_WORK_GET_WORKSTATUS_RSC)
   @Produces(MediaType.APPLICATION_JSON)
   public JSONArray getWorkStatus(
         @QueryParam(CoordConsts.SVC_WORKID_KEY) String workId) {
      try {
         _logger.info("WMS:getWorkStatus " + workId + "\n");

         if (workId == null || workId.equals("")) {
            return new JSONArray(Arrays.asList(CoordConsts.SVC_FAILURE_KEY,
                  "workid not supplied"));
         }
         
         QueuedWork work = Main.getWorkMgr().getWork(UUID.fromString(workId));

         if (work == null) {
            return new JSONArray(Arrays.asList(CoordConsts.SVC_FAILURE_KEY,
                  "work with the specified id not found"));
         }
         else {
            return new JSONArray(Arrays.asList(CoordConsts.SVC_SUCCESS_KEY,
                  (new JSONObject().put(CoordConsts.SVC_WORKSTATUS_KEY, work
                        .getStatus().toString()))));
         }
      }
      catch (Exception e) {
         String stackTrace = ExceptionUtils.getFullStackTrace(e);
         _logger.error("WMS:getWorkStatus exception: " + stackTrace);
         return new JSONArray(Arrays.asList(CoordConsts.SVC_FAILURE_KEY, e.getMessage()));
      }
   }

   @POST
   @Path(CoordConsts.SVC_WORK_UPLOAD_TESTRIG_RSC)
   @Consumes(MediaType.MULTIPART_FORM_DATA)
   @Produces(MediaType.APPLICATION_JSON)
   public JSONArray uploadTestrig(
         @FormDataParam(CoordConsts.SVC_TESTRIG_NAME_KEY) String name,
         @FormDataParam(CoordConsts.SVC_ZIPFILE_KEY) InputStream fileStream) {
      try {
         _logger.info("WMS:uploadTestrig " + name + "\n");

         Main.getWorkMgr().uploadTestrig(name, fileStream);

         return new JSONArray(
               Arrays.asList(CoordConsts.SVC_SUCCESS_KEY, "successfully uploaded testrig"));
      }
      catch (Exception e) {
         String stackTrace = ExceptionUtils.getFullStackTrace(e);
         _logger.error("WMS:uploadTestrig exception: " + stackTrace);
         return new JSONArray(Arrays.asList(CoordConsts.SVC_FAILURE_KEY, e.getMessage()));
      }
   }

   @POST
   @Path(CoordConsts.SVC_WORK_UPLOAD_ENV_RSC)
   @Consumes(MediaType.MULTIPART_FORM_DATA)
   @Produces(MediaType.APPLICATION_JSON)
   public JSONArray uploadEnvironment(
         @FormDataParam(CoordConsts.SVC_TESTRIG_NAME_KEY) String testrigName,
         @FormDataParam(CoordConsts.SVC_ENV_NAME_KEY) String envName,
         @FormDataParam(CoordConsts.SVC_ZIPFILE_KEY) InputStream fileStream) {
      try {
         _logger.info("WMS:uploadEnvironment " + testrigName + " / " + envName + "\n");

         Main.getWorkMgr().uploadEnvironment(testrigName, envName, fileStream);

         return new JSONArray(
               Arrays.asList(CoordConsts.SVC_SUCCESS_KEY, "successfully uploaded environment"));
      }
      catch (Exception e) {
         String stackTrace = ExceptionUtils.getFullStackTrace(e);
         _logger.error("WMS:uploadEnvironment exception: " + stackTrace);
         return new JSONArray(Arrays.asList(CoordConsts.SVC_FAILURE_KEY, e.getMessage()));
      }
   }

   @POST
   @Path(CoordConsts.SVC_WORK_UPLOAD_QUESTION_RSC)
   @Consumes(MediaType.MULTIPART_FORM_DATA)
   @Produces(MediaType.APPLICATION_JSON)
   public JSONArray uploadQuestion(
         @FormDataParam(CoordConsts.SVC_TESTRIG_NAME_KEY) String testrigName,
         @FormDataParam(CoordConsts.SVC_QUESTION_NAME_KEY) String qName,
         @FormDataParam(CoordConsts.SVC_FILE_KEY) InputStream fileStream) {
      try {
         _logger.info("WMS:uploadQuestion " + testrigName + " / " + qName + "\n");

         Main.getWorkMgr().uploadQuestion(testrigName, qName, fileStream);

         return new JSONArray(
               Arrays.asList(CoordConsts.SVC_SUCCESS_KEY, "successfully uploaded question"));
      }
      catch (Exception e) {
         String stackTrace = ExceptionUtils.getFullStackTrace(e);
         _logger.error("WMS:uploadQuestion exception: " + stackTrace);
         return new JSONArray(Arrays.asList(CoordConsts.SVC_FAILURE_KEY, e.getMessage()));
      }
   }
   @GET
   @Path(CoordConsts.SVC_WORK_GET_OBJECT_RSC)
   @Produces(MediaType.APPLICATION_OCTET_STREAM)
   public Response getObject(
         @QueryParam(CoordConsts.SVC_TESTRIG_NAME_KEY) String testrigName,
         @QueryParam(CoordConsts.SVC_WORK_OBJECT_KEY) String objectName) {
      try {
         _logger.info("WMS:getObject " + testrigName + " --> " + objectName + "\n");

         if (testrigName == null || testrigName.equals("")) {
            return Response.status(Response.Status.BAD_REQUEST)
                  .entity("testrigname not supplied").type(MediaType.TEXT_PLAIN)
                  .build();
         }
         if (objectName == null || objectName.equals("")) {
            return Response.status(Response.Status.BAD_REQUEST)
                  .entity("objectname not supplied").type(MediaType.TEXT_PLAIN)
                  .build();
         }

         File file = Main.getWorkMgr().getObject(testrigName, objectName);

         if (file == null) {
            return Response.status(Response.Status.NOT_FOUND)
                  .entity("File not found").type(MediaType.TEXT_PLAIN).build();
         }

         return Response
               .ok(file, MediaType.APPLICATION_OCTET_STREAM)
               .header("Content-Disposition",
                     "attachment; filename=\"" + file.getName() + "\"")
               .header(CoordConsts.SVC_WORK_FILENAME_HDR, file.getName())
               .build();
      }
      catch (Exception e) {
         String stackTrace = ExceptionUtils.getFullStackTrace(e);
         _logger.error("WMS:getObject exception: " + stackTrace);
         return Response.status(Response.Status.INTERNAL_SERVER_ERROR)
               .entity(e.getCause()).type(MediaType.TEXT_PLAIN).build();
      }
   }
}
=======
package org.batfish.coordinator;

import org.apache.commons.lang.exception.ExceptionUtils;
import org.apache.logging.log4j.Logger;
import org.batfish.common.*;

import java.io.File;
import java.io.InputStream;
import java.util.Arrays;
import java.util.UUID;

import javax.ws.rs.core.Context;
import javax.ws.rs.core.MediaType;
import javax.ws.rs.core.MultivaluedMap;
import javax.ws.rs.core.Response;
import javax.ws.rs.core.UriInfo;
import javax.ws.rs.Consumes;
import javax.ws.rs.GET;
import javax.ws.rs.POST;
import javax.ws.rs.Path;
import javax.ws.rs.Produces;
import javax.ws.rs.QueryParam;

import org.codehaus.jettison.json.JSONArray;
import org.codehaus.jettison.json.JSONObject;
import org.glassfish.jersey.media.multipart.FormDataParam;

@Path(CoordConsts.SVC_BASE_WORK_MGR)
public class WorkMgrService {

   Logger _logger = Main.initializeLogger();

//   @GET
//   @Path("test")
//   @Produces(MediaType.APPLICATION_JSON)
//   public Response test() {
//      try {
//      _logger.info("WMS:getInfo\n");
//      JSONArray id = new JSONArray(Arrays.asList(CoordConsts.SVC_SUCCESS_KEY, Main.getWorkMgr()
//            .getStatusJson()));
//      
//      return Response.ok()
//            .entity(id)
////            .header("Access-Control-Allow-Origin","*")
//            .header("Access-Control-Allow-Methods", "GET, POST, DELETE, PUT")
//            .allow("OPTIONS")
//            .build();
//      }
//      catch (Exception e) {
//         String stackTrace = ExceptionUtils.getFullStackTrace(e);
//         _logger.error("WMS:getWorkQueueStatus exception: " + stackTrace);
//         return Response.serverError().build();
//      }
//   }

   @GET
   @Path("test")
   @Produces(MediaType.TEXT_PLAIN)
   public String test() {
      try {
      _logger.info("WMS:getInfo\n");
      JSONArray id = new JSONArray(Arrays.asList(CoordConsts.SVC_SUCCESS_KEY, Main.getWorkMgr()
            .getStatusJson()));

      return id.toString();
      
//      return Response.ok()
//            .entity(id)
////            .header("Access-Control-Allow-Origin","*")
//            .header("Access-Control-Allow-Methods", "GET, POST, DELETE, PUT")
//            .allow("OPTIONS")
//            .build();
      }
      catch (Exception e) {
         String stackTrace = ExceptionUtils.getFullStackTrace(e);
         _logger.error("WMS:getWorkQueueStatus exception: " + stackTrace);
//         return Response.serverError().build();
         return "got error";
      }
   }

   @GET
   @Produces(MediaType.APPLICATION_JSON)
   public JSONArray getInfo() {
      _logger.info("WMS:getInfo\n");
      return new JSONArray(
            Arrays.asList(
                  CoordConsts.SVC_SUCCESS_KEY,
                  "Batfish coordinator: enter ../application.wadl (relative to your URL) to see supported methods"));
   }

   @GET
   @Path(CoordConsts.SVC_WORK_GETSTATUS_RSC)
   @Produces(MediaType.APPLICATION_JSON)
   public JSONArray getStatus() {
      try {
         _logger.info("WMS:getWorkQueueStatus\n");
         return new JSONArray(Arrays.asList(CoordConsts.SVC_SUCCESS_KEY, Main.getWorkMgr()
               .getStatusJson()));
      }
      catch (Exception e) {
         String stackTrace = ExceptionUtils.getFullStackTrace(e);
         _logger.error("WMS:getWorkQueueStatus exception: " + stackTrace);
         return new JSONArray(Arrays.asList(CoordConsts.SVC_FAILURE_KEY, e.getMessage()));
      }
   }
   
   @GET
   @Path(CoordConsts.SVC_WORK_QUEUE_WORK_RSC)
   @Produces(MediaType.APPLICATION_JSON)
   public JSONArray queueWork(@QueryParam(CoordConsts.SVC_WORKITEM_KEY) String workItemStr) {
      try {
         _logger.info("WMS:queueWork " + workItemStr + "\n");

         if (workItemStr == null || workItemStr.equals("")) {
            return new JSONArray(Arrays.asList(CoordConsts.SVC_FAILURE_KEY,
                  "work item not supplied"));
         }

         WorkItem workItem = WorkItem.FromJsonString(workItemStr);

         boolean result = Main.getWorkMgr().queueWork(workItem);

         return new JSONArray(Arrays.asList(CoordConsts.SVC_SUCCESS_KEY, result));
      }
      catch (Exception e) {
         String stackTrace = ExceptionUtils.getFullStackTrace(e);
         _logger.error("WMS:queueWork exception: " + stackTrace);
         return new JSONArray(Arrays.asList(CoordConsts.SVC_FAILURE_KEY, e.getMessage()));
      }
   }

   @GET
   @Path(CoordConsts.SVC_WORK_GET_WORKSTATUS_RSC)
   @Produces(MediaType.APPLICATION_JSON)
   public JSONArray getWorkStatus(
         @QueryParam(CoordConsts.SVC_WORKID_KEY) String workId) {
      try {
         _logger.info("WMS:getWorkStatus " + workId + "\n");

         if (workId == null || workId.equals("")) {
            return new JSONArray(Arrays.asList(CoordConsts.SVC_FAILURE_KEY,
                  "workid not supplied"));
         }
         
         QueuedWork work = Main.getWorkMgr().getWork(UUID.fromString(workId));

         if (work == null) {
            return new JSONArray(Arrays.asList(CoordConsts.SVC_FAILURE_KEY,
                  "work with the specified id not found"));
         }
         else {
            return new JSONArray(Arrays.asList(CoordConsts.SVC_SUCCESS_KEY,
                  (new JSONObject().put(CoordConsts.SVC_WORKSTATUS_KEY, work
                        .getStatus().toString()))));
         }
      }
      catch (Exception e) {
         String stackTrace = ExceptionUtils.getFullStackTrace(e);
         _logger.error("WMS:getWorkStatus exception: " + stackTrace);
         return new JSONArray(Arrays.asList(CoordConsts.SVC_FAILURE_KEY, e.getMessage()));
      }
   }

   @POST
   @Path(CoordConsts.SVC_WORK_UPLOAD_TESTRIG_RSC)
   @Consumes(MediaType.MULTIPART_FORM_DATA)
   @Produces(MediaType.APPLICATION_JSON)
   public JSONArray uploadTestrig(
         @FormDataParam(CoordConsts.SVC_TESTRIG_NAME_KEY) String name,
         @FormDataParam(CoordConsts.SVC_ZIPFILE_KEY) InputStream fileStream) {
      try {
         _logger.info("WMS:uploadTestrig " + name + "\n");

         if (name == null || name.equals("")) {
            return new JSONArray(Arrays.asList(CoordConsts.SVC_FAILURE_KEY, "Testrig name not supplied"));
         }
         
         Main.getWorkMgr().uploadTestrig(name, fileStream);

         return new JSONArray(
               Arrays.asList(CoordConsts.SVC_SUCCESS_KEY, "successfully uploaded testrig"));
      }
      catch (Exception e) {
         String stackTrace = ExceptionUtils.getFullStackTrace(e);
         _logger.error("WMS:uploadTestrig exception: " + stackTrace);
         return new JSONArray(Arrays.asList(CoordConsts.SVC_FAILURE_KEY, e.getMessage()));
      }
   }

   @POST
   @Path(CoordConsts.SVC_WORK_UPLOAD_ENV_RSC)
   @Consumes(MediaType.MULTIPART_FORM_DATA)
   @Produces(MediaType.APPLICATION_JSON)
   public JSONArray uploadEnvironment(
         @FormDataParam(CoordConsts.SVC_TESTRIG_NAME_KEY) String testrigName,
         @FormDataParam(CoordConsts.SVC_ENV_NAME_KEY) String envName,
         @FormDataParam(CoordConsts.SVC_ZIPFILE_KEY) InputStream fileStream) {
      try {
         _logger.info("WMS:uploadEnvironment " + testrigName + " / " + envName + "\n");

         Main.getWorkMgr().uploadEnvironment(testrigName, envName, fileStream);

         return new JSONArray(
               Arrays.asList(CoordConsts.SVC_SUCCESS_KEY, "successfully uploaded environment"));
      }
      catch (Exception e) {
         String stackTrace = ExceptionUtils.getFullStackTrace(e);
         _logger.error("WMS:uploadEnvironment exception: " + stackTrace);
         return new JSONArray(Arrays.asList(CoordConsts.SVC_FAILURE_KEY, e.getMessage()));
      }
   }

   @POST
   @Path(CoordConsts.SVC_WORK_UPLOAD_QUESTION_RSC)
   @Consumes(MediaType.MULTIPART_FORM_DATA)
   @Produces(MediaType.APPLICATION_JSON)
   public JSONArray uploadQuestion(
         @FormDataParam(CoordConsts.SVC_TESTRIG_NAME_KEY) String testrigName,
         @FormDataParam(CoordConsts.SVC_QUESTION_NAME_KEY) String qName,
         @FormDataParam(CoordConsts.SVC_FILE_KEY) InputStream fileStream) {
      try {
         _logger.info("WMS:uploadQuestion " + testrigName + " / " + qName + "\n");

         Main.getWorkMgr().uploadQuestion(testrigName, qName, fileStream);

         return new JSONArray(
               Arrays.asList(CoordConsts.SVC_SUCCESS_KEY, "successfully uploaded question"));
      }
      catch (Exception e) {
         String stackTrace = ExceptionUtils.getFullStackTrace(e);
         _logger.error("WMS:uploadQuestion exception: " + stackTrace);
         return new JSONArray(Arrays.asList(CoordConsts.SVC_FAILURE_KEY, e.getMessage()));
      }
   }
   @GET
   @Path(CoordConsts.SVC_WORK_GET_OBJECT_RSC)
   @Produces(MediaType.APPLICATION_OCTET_STREAM)
   public Response getObject(
         @QueryParam(CoordConsts.SVC_TESTRIG_NAME_KEY) String testrigName,
         @QueryParam(CoordConsts.SVC_WORK_OBJECT_KEY) String objectName) {
      try {
         _logger.info("WMS:getObject " + testrigName + " --> " + objectName + "\n");

         if (testrigName == null || testrigName.equals("")) {
            return Response.status(Response.Status.BAD_REQUEST)
                  .entity("testrigname not supplied").type(MediaType.TEXT_PLAIN)
                  .build();
         }
         if (objectName == null || objectName.equals("")) {
            return Response.status(Response.Status.BAD_REQUEST)
                  .entity("objectname not supplied").type(MediaType.TEXT_PLAIN)
                  .build();
         }

         File file = Main.getWorkMgr().getObject(testrigName, objectName);

         if (file == null) {
            return Response.status(Response.Status.NOT_FOUND)
                  .entity("File not found").type(MediaType.TEXT_PLAIN).build();
         }

         return Response
               .ok(file, MediaType.APPLICATION_OCTET_STREAM)
               .header("Content-Disposition",
                     "attachment; filename=\"" + file.getName() + "\"")
               .header(CoordConsts.SVC_WORK_FILENAME_HDR, file.getName())
               .build();
      }
      catch (Exception e) {
         String stackTrace = ExceptionUtils.getFullStackTrace(e);
         _logger.error("WMS:getObject exception: " + stackTrace);
         return Response.status(Response.Status.INTERNAL_SERVER_ERROR)
               .entity(e.getCause()).type(MediaType.TEXT_PLAIN).build();
      }
   }
}
>>>>>>> 016fa2a7
<|MERGE_RESOLUTION|>--- conflicted
+++ resolved
@@ -1,506 +1,277 @@
-<<<<<<< HEAD
-package org.batfish.coordinator;
-
-import org.apache.commons.lang.exception.ExceptionUtils;
-import org.apache.logging.log4j.LogManager;
-import org.apache.logging.log4j.Logger;
-import org.batfish.common.*;
-
-import java.io.File;
-import java.io.InputStream;
-import java.util.Arrays;
-import java.util.List;
-import java.util.UUID;
-
-import javax.ws.rs.core.Context;
-import javax.ws.rs.core.MediaType;
-import javax.ws.rs.core.MultivaluedMap;
-import javax.ws.rs.core.Response;
-import javax.ws.rs.core.UriInfo;
-import javax.ws.rs.Consumes;
-import javax.ws.rs.GET;
-import javax.ws.rs.POST;
-import javax.ws.rs.Path;
-import javax.ws.rs.Produces;
-import javax.ws.rs.QueryParam;
-
-import org.codehaus.jettison.json.JSONArray;
-import org.codehaus.jettison.json.JSONObject;
-import org.glassfish.jersey.media.multipart.FormDataParam;
-
-@Path(CoordConsts.SVC_BASE_WORK_MGR)
-public class WorkMgrService {
-
-   Logger _logger = Main.initializeLogger();
-   
-   @GET
-   @Produces(MediaType.APPLICATION_JSON)
-   public JSONArray getInfo() {
-      _logger.info("WMS:getInfo\n");
-      return new JSONArray(
-            Arrays.asList(
-                  CoordConsts.SVC_SUCCESS_KEY,
-                  "Batfish coordinator: enter ../application.wadl (relative to your URL) to see supported methods"));
-   }
-
-   @GET
-   @Path(CoordConsts.SVC_WORK_GETSTATUS_RSC)
-   @Produces(MediaType.APPLICATION_JSON)
-   public JSONArray getStatus() {
-      try {
-         _logger.info("WMS:getWorkQueueStatus\n");
-         return new JSONArray(Arrays.asList(CoordConsts.SVC_SUCCESS_KEY, Main.getWorkMgr()
-               .getStatusJson()));
-      }
-      catch (Exception e) {
-         String stackTrace = ExceptionUtils.getFullStackTrace(e);
-         _logger.error("WMS:getWorkQueueStatus exception: " + stackTrace);
-         return new JSONArray(Arrays.asList(CoordConsts.SVC_FAILURE_KEY, e.getMessage()));
-      }
-   }
-   
-   @GET
-   @Path(CoordConsts.SVC_WORK_QUEUE_WORK_RSC)
-   @Produces(MediaType.APPLICATION_JSON)
-   public JSONArray queueWork(@QueryParam(CoordConsts.SVC_WORKITEM_KEY) String workItemStr) {
-      try {
-         _logger.info("WMS:queueWork " + workItemStr + "\n");
-
-         if (workItemStr == null || workItemStr.equals("")) {
-            return new JSONArray(Arrays.asList(CoordConsts.SVC_FAILURE_KEY,
-                  "work item not supplied"));
-         }
-
-         WorkItem workItem = WorkItem.FromJsonString(workItemStr);
-
-         boolean result = Main.getWorkMgr().queueWork(workItem);
-
-         return new JSONArray(Arrays.asList(CoordConsts.SVC_SUCCESS_KEY, result));
-      }
-      catch (Exception e) {
-         String stackTrace = ExceptionUtils.getFullStackTrace(e);
-         _logger.error("WMS:queueWork exception: " + stackTrace);
-         return new JSONArray(Arrays.asList(CoordConsts.SVC_FAILURE_KEY, e.getMessage()));
-      }
-   }
-
-   @GET
-   @Path(CoordConsts.SVC_WORK_GET_WORKSTATUS_RSC)
-   @Produces(MediaType.APPLICATION_JSON)
-   public JSONArray getWorkStatus(
-         @QueryParam(CoordConsts.SVC_WORKID_KEY) String workId) {
-      try {
-         _logger.info("WMS:getWorkStatus " + workId + "\n");
-
-         if (workId == null || workId.equals("")) {
-            return new JSONArray(Arrays.asList(CoordConsts.SVC_FAILURE_KEY,
-                  "workid not supplied"));
-         }
-         
-         QueuedWork work = Main.getWorkMgr().getWork(UUID.fromString(workId));
-
-         if (work == null) {
-            return new JSONArray(Arrays.asList(CoordConsts.SVC_FAILURE_KEY,
-                  "work with the specified id not found"));
-         }
-         else {
-            return new JSONArray(Arrays.asList(CoordConsts.SVC_SUCCESS_KEY,
-                  (new JSONObject().put(CoordConsts.SVC_WORKSTATUS_KEY, work
-                        .getStatus().toString()))));
-         }
-      }
-      catch (Exception e) {
-         String stackTrace = ExceptionUtils.getFullStackTrace(e);
-         _logger.error("WMS:getWorkStatus exception: " + stackTrace);
-         return new JSONArray(Arrays.asList(CoordConsts.SVC_FAILURE_KEY, e.getMessage()));
-      }
-   }
-
-   @POST
-   @Path(CoordConsts.SVC_WORK_UPLOAD_TESTRIG_RSC)
-   @Consumes(MediaType.MULTIPART_FORM_DATA)
-   @Produces(MediaType.APPLICATION_JSON)
-   public JSONArray uploadTestrig(
-         @FormDataParam(CoordConsts.SVC_TESTRIG_NAME_KEY) String name,
-         @FormDataParam(CoordConsts.SVC_ZIPFILE_KEY) InputStream fileStream) {
-      try {
-         _logger.info("WMS:uploadTestrig " + name + "\n");
-
-         Main.getWorkMgr().uploadTestrig(name, fileStream);
-
-         return new JSONArray(
-               Arrays.asList(CoordConsts.SVC_SUCCESS_KEY, "successfully uploaded testrig"));
-      }
-      catch (Exception e) {
-         String stackTrace = ExceptionUtils.getFullStackTrace(e);
-         _logger.error("WMS:uploadTestrig exception: " + stackTrace);
-         return new JSONArray(Arrays.asList(CoordConsts.SVC_FAILURE_KEY, e.getMessage()));
-      }
-   }
-
-   @POST
-   @Path(CoordConsts.SVC_WORK_UPLOAD_ENV_RSC)
-   @Consumes(MediaType.MULTIPART_FORM_DATA)
-   @Produces(MediaType.APPLICATION_JSON)
-   public JSONArray uploadEnvironment(
-         @FormDataParam(CoordConsts.SVC_TESTRIG_NAME_KEY) String testrigName,
-         @FormDataParam(CoordConsts.SVC_ENV_NAME_KEY) String envName,
-         @FormDataParam(CoordConsts.SVC_ZIPFILE_KEY) InputStream fileStream) {
-      try {
-         _logger.info("WMS:uploadEnvironment " + testrigName + " / " + envName + "\n");
-
-         Main.getWorkMgr().uploadEnvironment(testrigName, envName, fileStream);
-
-         return new JSONArray(
-               Arrays.asList(CoordConsts.SVC_SUCCESS_KEY, "successfully uploaded environment"));
-      }
-      catch (Exception e) {
-         String stackTrace = ExceptionUtils.getFullStackTrace(e);
-         _logger.error("WMS:uploadEnvironment exception: " + stackTrace);
-         return new JSONArray(Arrays.asList(CoordConsts.SVC_FAILURE_KEY, e.getMessage()));
-      }
-   }
-
-   @POST
-   @Path(CoordConsts.SVC_WORK_UPLOAD_QUESTION_RSC)
-   @Consumes(MediaType.MULTIPART_FORM_DATA)
-   @Produces(MediaType.APPLICATION_JSON)
-   public JSONArray uploadQuestion(
-         @FormDataParam(CoordConsts.SVC_TESTRIG_NAME_KEY) String testrigName,
-         @FormDataParam(CoordConsts.SVC_QUESTION_NAME_KEY) String qName,
-         @FormDataParam(CoordConsts.SVC_FILE_KEY) InputStream fileStream) {
-      try {
-         _logger.info("WMS:uploadQuestion " + testrigName + " / " + qName + "\n");
-
-         Main.getWorkMgr().uploadQuestion(testrigName, qName, fileStream);
-
-         return new JSONArray(
-               Arrays.asList(CoordConsts.SVC_SUCCESS_KEY, "successfully uploaded question"));
-      }
-      catch (Exception e) {
-         String stackTrace = ExceptionUtils.getFullStackTrace(e);
-         _logger.error("WMS:uploadQuestion exception: " + stackTrace);
-         return new JSONArray(Arrays.asList(CoordConsts.SVC_FAILURE_KEY, e.getMessage()));
-      }
-   }
-   @GET
-   @Path(CoordConsts.SVC_WORK_GET_OBJECT_RSC)
-   @Produces(MediaType.APPLICATION_OCTET_STREAM)
-   public Response getObject(
-         @QueryParam(CoordConsts.SVC_TESTRIG_NAME_KEY) String testrigName,
-         @QueryParam(CoordConsts.SVC_WORK_OBJECT_KEY) String objectName) {
-      try {
-         _logger.info("WMS:getObject " + testrigName + " --> " + objectName + "\n");
-
-         if (testrigName == null || testrigName.equals("")) {
-            return Response.status(Response.Status.BAD_REQUEST)
-                  .entity("testrigname not supplied").type(MediaType.TEXT_PLAIN)
-                  .build();
-         }
-         if (objectName == null || objectName.equals("")) {
-            return Response.status(Response.Status.BAD_REQUEST)
-                  .entity("objectname not supplied").type(MediaType.TEXT_PLAIN)
-                  .build();
-         }
-
-         File file = Main.getWorkMgr().getObject(testrigName, objectName);
-
-         if (file == null) {
-            return Response.status(Response.Status.NOT_FOUND)
-                  .entity("File not found").type(MediaType.TEXT_PLAIN).build();
-         }
-
-         return Response
-               .ok(file, MediaType.APPLICATION_OCTET_STREAM)
-               .header("Content-Disposition",
-                     "attachment; filename=\"" + file.getName() + "\"")
-               .header(CoordConsts.SVC_WORK_FILENAME_HDR, file.getName())
-               .build();
-      }
-      catch (Exception e) {
-         String stackTrace = ExceptionUtils.getFullStackTrace(e);
-         _logger.error("WMS:getObject exception: " + stackTrace);
-         return Response.status(Response.Status.INTERNAL_SERVER_ERROR)
-               .entity(e.getCause()).type(MediaType.TEXT_PLAIN).build();
-      }
-   }
-}
-=======
-package org.batfish.coordinator;
-
-import org.apache.commons.lang.exception.ExceptionUtils;
-import org.apache.logging.log4j.Logger;
-import org.batfish.common.*;
-
-import java.io.File;
-import java.io.InputStream;
-import java.util.Arrays;
-import java.util.UUID;
-
-import javax.ws.rs.core.Context;
-import javax.ws.rs.core.MediaType;
-import javax.ws.rs.core.MultivaluedMap;
-import javax.ws.rs.core.Response;
-import javax.ws.rs.core.UriInfo;
-import javax.ws.rs.Consumes;
-import javax.ws.rs.GET;
-import javax.ws.rs.POST;
-import javax.ws.rs.Path;
-import javax.ws.rs.Produces;
-import javax.ws.rs.QueryParam;
-
-import org.codehaus.jettison.json.JSONArray;
-import org.codehaus.jettison.json.JSONObject;
-import org.glassfish.jersey.media.multipart.FormDataParam;
-
-@Path(CoordConsts.SVC_BASE_WORK_MGR)
-public class WorkMgrService {
-
-   Logger _logger = Main.initializeLogger();
-
-//   @GET
-//   @Path("test")
-//   @Produces(MediaType.APPLICATION_JSON)
-//   public Response test() {
-//      try {
-//      _logger.info("WMS:getInfo\n");
-//      JSONArray id = new JSONArray(Arrays.asList(CoordConsts.SVC_SUCCESS_KEY, Main.getWorkMgr()
-//            .getStatusJson()));
-//      
-//      return Response.ok()
-//            .entity(id)
-////            .header("Access-Control-Allow-Origin","*")
-//            .header("Access-Control-Allow-Methods", "GET, POST, DELETE, PUT")
-//            .allow("OPTIONS")
-//            .build();
-//      }
-//      catch (Exception e) {
-//         String stackTrace = ExceptionUtils.getFullStackTrace(e);
-//         _logger.error("WMS:getWorkQueueStatus exception: " + stackTrace);
-//         return Response.serverError().build();
-//      }
-//   }
-
-   @GET
-   @Path("test")
-   @Produces(MediaType.TEXT_PLAIN)
-   public String test() {
-      try {
-      _logger.info("WMS:getInfo\n");
-      JSONArray id = new JSONArray(Arrays.asList(CoordConsts.SVC_SUCCESS_KEY, Main.getWorkMgr()
-            .getStatusJson()));
-
-      return id.toString();
-      
-//      return Response.ok()
-//            .entity(id)
-////            .header("Access-Control-Allow-Origin","*")
-//            .header("Access-Control-Allow-Methods", "GET, POST, DELETE, PUT")
-//            .allow("OPTIONS")
-//            .build();
-      }
-      catch (Exception e) {
-         String stackTrace = ExceptionUtils.getFullStackTrace(e);
-         _logger.error("WMS:getWorkQueueStatus exception: " + stackTrace);
-//         return Response.serverError().build();
-         return "got error";
-      }
-   }
-
-   @GET
-   @Produces(MediaType.APPLICATION_JSON)
-   public JSONArray getInfo() {
-      _logger.info("WMS:getInfo\n");
-      return new JSONArray(
-            Arrays.asList(
-                  CoordConsts.SVC_SUCCESS_KEY,
-                  "Batfish coordinator: enter ../application.wadl (relative to your URL) to see supported methods"));
-   }
-
-   @GET
-   @Path(CoordConsts.SVC_WORK_GETSTATUS_RSC)
-   @Produces(MediaType.APPLICATION_JSON)
-   public JSONArray getStatus() {
-      try {
-         _logger.info("WMS:getWorkQueueStatus\n");
-         return new JSONArray(Arrays.asList(CoordConsts.SVC_SUCCESS_KEY, Main.getWorkMgr()
-               .getStatusJson()));
-      }
-      catch (Exception e) {
-         String stackTrace = ExceptionUtils.getFullStackTrace(e);
-         _logger.error("WMS:getWorkQueueStatus exception: " + stackTrace);
-         return new JSONArray(Arrays.asList(CoordConsts.SVC_FAILURE_KEY, e.getMessage()));
-      }
-   }
-   
-   @GET
-   @Path(CoordConsts.SVC_WORK_QUEUE_WORK_RSC)
-   @Produces(MediaType.APPLICATION_JSON)
-   public JSONArray queueWork(@QueryParam(CoordConsts.SVC_WORKITEM_KEY) String workItemStr) {
-      try {
-         _logger.info("WMS:queueWork " + workItemStr + "\n");
-
-         if (workItemStr == null || workItemStr.equals("")) {
-            return new JSONArray(Arrays.asList(CoordConsts.SVC_FAILURE_KEY,
-                  "work item not supplied"));
-         }
-
-         WorkItem workItem = WorkItem.FromJsonString(workItemStr);
-
-         boolean result = Main.getWorkMgr().queueWork(workItem);
-
-         return new JSONArray(Arrays.asList(CoordConsts.SVC_SUCCESS_KEY, result));
-      }
-      catch (Exception e) {
-         String stackTrace = ExceptionUtils.getFullStackTrace(e);
-         _logger.error("WMS:queueWork exception: " + stackTrace);
-         return new JSONArray(Arrays.asList(CoordConsts.SVC_FAILURE_KEY, e.getMessage()));
-      }
-   }
-
-   @GET
-   @Path(CoordConsts.SVC_WORK_GET_WORKSTATUS_RSC)
-   @Produces(MediaType.APPLICATION_JSON)
-   public JSONArray getWorkStatus(
-         @QueryParam(CoordConsts.SVC_WORKID_KEY) String workId) {
-      try {
-         _logger.info("WMS:getWorkStatus " + workId + "\n");
-
-         if (workId == null || workId.equals("")) {
-            return new JSONArray(Arrays.asList(CoordConsts.SVC_FAILURE_KEY,
-                  "workid not supplied"));
-         }
-         
-         QueuedWork work = Main.getWorkMgr().getWork(UUID.fromString(workId));
-
-         if (work == null) {
-            return new JSONArray(Arrays.asList(CoordConsts.SVC_FAILURE_KEY,
-                  "work with the specified id not found"));
-         }
-         else {
-            return new JSONArray(Arrays.asList(CoordConsts.SVC_SUCCESS_KEY,
-                  (new JSONObject().put(CoordConsts.SVC_WORKSTATUS_KEY, work
-                        .getStatus().toString()))));
-         }
-      }
-      catch (Exception e) {
-         String stackTrace = ExceptionUtils.getFullStackTrace(e);
-         _logger.error("WMS:getWorkStatus exception: " + stackTrace);
-         return new JSONArray(Arrays.asList(CoordConsts.SVC_FAILURE_KEY, e.getMessage()));
-      }
-   }
-
-   @POST
-   @Path(CoordConsts.SVC_WORK_UPLOAD_TESTRIG_RSC)
-   @Consumes(MediaType.MULTIPART_FORM_DATA)
-   @Produces(MediaType.APPLICATION_JSON)
-   public JSONArray uploadTestrig(
-         @FormDataParam(CoordConsts.SVC_TESTRIG_NAME_KEY) String name,
-         @FormDataParam(CoordConsts.SVC_ZIPFILE_KEY) InputStream fileStream) {
-      try {
-         _logger.info("WMS:uploadTestrig " + name + "\n");
-
-         if (name == null || name.equals("")) {
-            return new JSONArray(Arrays.asList(CoordConsts.SVC_FAILURE_KEY, "Testrig name not supplied"));
-         }
-         
-         Main.getWorkMgr().uploadTestrig(name, fileStream);
-
-         return new JSONArray(
-               Arrays.asList(CoordConsts.SVC_SUCCESS_KEY, "successfully uploaded testrig"));
-      }
-      catch (Exception e) {
-         String stackTrace = ExceptionUtils.getFullStackTrace(e);
-         _logger.error("WMS:uploadTestrig exception: " + stackTrace);
-         return new JSONArray(Arrays.asList(CoordConsts.SVC_FAILURE_KEY, e.getMessage()));
-      }
-   }
-
-   @POST
-   @Path(CoordConsts.SVC_WORK_UPLOAD_ENV_RSC)
-   @Consumes(MediaType.MULTIPART_FORM_DATA)
-   @Produces(MediaType.APPLICATION_JSON)
-   public JSONArray uploadEnvironment(
-         @FormDataParam(CoordConsts.SVC_TESTRIG_NAME_KEY) String testrigName,
-         @FormDataParam(CoordConsts.SVC_ENV_NAME_KEY) String envName,
-         @FormDataParam(CoordConsts.SVC_ZIPFILE_KEY) InputStream fileStream) {
-      try {
-         _logger.info("WMS:uploadEnvironment " + testrigName + " / " + envName + "\n");
-
-         Main.getWorkMgr().uploadEnvironment(testrigName, envName, fileStream);
-
-         return new JSONArray(
-               Arrays.asList(CoordConsts.SVC_SUCCESS_KEY, "successfully uploaded environment"));
-      }
-      catch (Exception e) {
-         String stackTrace = ExceptionUtils.getFullStackTrace(e);
-         _logger.error("WMS:uploadEnvironment exception: " + stackTrace);
-         return new JSONArray(Arrays.asList(CoordConsts.SVC_FAILURE_KEY, e.getMessage()));
-      }
-   }
-
-   @POST
-   @Path(CoordConsts.SVC_WORK_UPLOAD_QUESTION_RSC)
-   @Consumes(MediaType.MULTIPART_FORM_DATA)
-   @Produces(MediaType.APPLICATION_JSON)
-   public JSONArray uploadQuestion(
-         @FormDataParam(CoordConsts.SVC_TESTRIG_NAME_KEY) String testrigName,
-         @FormDataParam(CoordConsts.SVC_QUESTION_NAME_KEY) String qName,
-         @FormDataParam(CoordConsts.SVC_FILE_KEY) InputStream fileStream) {
-      try {
-         _logger.info("WMS:uploadQuestion " + testrigName + " / " + qName + "\n");
-
-         Main.getWorkMgr().uploadQuestion(testrigName, qName, fileStream);
-
-         return new JSONArray(
-               Arrays.asList(CoordConsts.SVC_SUCCESS_KEY, "successfully uploaded question"));
-      }
-      catch (Exception e) {
-         String stackTrace = ExceptionUtils.getFullStackTrace(e);
-         _logger.error("WMS:uploadQuestion exception: " + stackTrace);
-         return new JSONArray(Arrays.asList(CoordConsts.SVC_FAILURE_KEY, e.getMessage()));
-      }
-   }
-   @GET
-   @Path(CoordConsts.SVC_WORK_GET_OBJECT_RSC)
-   @Produces(MediaType.APPLICATION_OCTET_STREAM)
-   public Response getObject(
-         @QueryParam(CoordConsts.SVC_TESTRIG_NAME_KEY) String testrigName,
-         @QueryParam(CoordConsts.SVC_WORK_OBJECT_KEY) String objectName) {
-      try {
-         _logger.info("WMS:getObject " + testrigName + " --> " + objectName + "\n");
-
-         if (testrigName == null || testrigName.equals("")) {
-            return Response.status(Response.Status.BAD_REQUEST)
-                  .entity("testrigname not supplied").type(MediaType.TEXT_PLAIN)
-                  .build();
-         }
-         if (objectName == null || objectName.equals("")) {
-            return Response.status(Response.Status.BAD_REQUEST)
-                  .entity("objectname not supplied").type(MediaType.TEXT_PLAIN)
-                  .build();
-         }
-
-         File file = Main.getWorkMgr().getObject(testrigName, objectName);
-
-         if (file == null) {
-            return Response.status(Response.Status.NOT_FOUND)
-                  .entity("File not found").type(MediaType.TEXT_PLAIN).build();
-         }
-
-         return Response
-               .ok(file, MediaType.APPLICATION_OCTET_STREAM)
-               .header("Content-Disposition",
-                     "attachment; filename=\"" + file.getName() + "\"")
-               .header(CoordConsts.SVC_WORK_FILENAME_HDR, file.getName())
-               .build();
-      }
-      catch (Exception e) {
-         String stackTrace = ExceptionUtils.getFullStackTrace(e);
-         _logger.error("WMS:getObject exception: " + stackTrace);
-         return Response.status(Response.Status.INTERNAL_SERVER_ERROR)
-               .entity(e.getCause()).type(MediaType.TEXT_PLAIN).build();
-      }
-   }
-}
->>>>>>> 016fa2a7
+package org.batfish.coordinator;
+
+import org.apache.commons.lang.exception.ExceptionUtils;
+import org.apache.logging.log4j.Logger;
+import org.batfish.common.*;
+
+import java.io.File;
+import java.io.InputStream;
+import java.util.Arrays;
+import java.util.UUID;
+
+import javax.ws.rs.core.Context;
+import javax.ws.rs.core.MediaType;
+import javax.ws.rs.core.MultivaluedMap;
+import javax.ws.rs.core.Response;
+import javax.ws.rs.core.UriInfo;
+import javax.ws.rs.Consumes;
+import javax.ws.rs.GET;
+import javax.ws.rs.POST;
+import javax.ws.rs.Path;
+import javax.ws.rs.Produces;
+import javax.ws.rs.QueryParam;
+
+import org.codehaus.jettison.json.JSONArray;
+import org.codehaus.jettison.json.JSONObject;
+import org.glassfish.jersey.media.multipart.FormDataParam;
+
+@Path(CoordConsts.SVC_BASE_WORK_MGR)
+public class WorkMgrService {
+
+   Logger _logger = Main.initializeLogger();
+
+//   @GET
+//   @Path("test")
+//   @Produces(MediaType.APPLICATION_JSON)
+//   public Response test() {
+//      try {
+//      _logger.info("WMS:getInfo\n");
+//      JSONArray id = new JSONArray(Arrays.asList(CoordConsts.SVC_SUCCESS_KEY, Main.getWorkMgr()
+//            .getStatusJson()));
+//      
+//      return Response.ok()
+//            .entity(id)
+////            .header("Access-Control-Allow-Origin","*")
+//            .header("Access-Control-Allow-Methods", "GET, POST, DELETE, PUT")
+//            .allow("OPTIONS")
+//            .build();
+//      }
+//      catch (Exception e) {
+//         String stackTrace = ExceptionUtils.getFullStackTrace(e);
+//         _logger.error("WMS:getWorkQueueStatus exception: " + stackTrace);
+//         return Response.serverError().build();
+//      }
+//   }
+
+   @GET
+   @Path("test")
+   @Produces(MediaType.TEXT_PLAIN)
+   public String test() {
+      try {
+      _logger.info("WMS:getInfo\n");
+      JSONArray id = new JSONArray(Arrays.asList(CoordConsts.SVC_SUCCESS_KEY, Main.getWorkMgr()
+            .getStatusJson()));
+
+      return id.toString();
+      
+//      return Response.ok()
+//            .entity(id)
+////            .header("Access-Control-Allow-Origin","*")
+//            .header("Access-Control-Allow-Methods", "GET, POST, DELETE, PUT")
+//            .allow("OPTIONS")
+//            .build();
+      }
+      catch (Exception e) {
+         String stackTrace = ExceptionUtils.getFullStackTrace(e);
+         _logger.error("WMS:getWorkQueueStatus exception: " + stackTrace);
+//         return Response.serverError().build();
+         return "got error";
+      }
+   }
+
+   @GET
+   @Produces(MediaType.APPLICATION_JSON)
+   public JSONArray getInfo() {
+      _logger.info("WMS:getInfo\n");
+      return new JSONArray(
+            Arrays.asList(
+                  CoordConsts.SVC_SUCCESS_KEY,
+                  "Batfish coordinator: enter ../application.wadl (relative to your URL) to see supported methods"));
+   }
+
+   @GET
+   @Path(CoordConsts.SVC_WORK_GETSTATUS_RSC)
+   @Produces(MediaType.APPLICATION_JSON)
+   public JSONArray getStatus() {
+      try {
+         _logger.info("WMS:getWorkQueueStatus\n");
+         return new JSONArray(Arrays.asList(CoordConsts.SVC_SUCCESS_KEY, Main.getWorkMgr()
+               .getStatusJson()));
+      }
+      catch (Exception e) {
+         String stackTrace = ExceptionUtils.getFullStackTrace(e);
+         _logger.error("WMS:getWorkQueueStatus exception: " + stackTrace);
+         return new JSONArray(Arrays.asList(CoordConsts.SVC_FAILURE_KEY, e.getMessage()));
+      }
+   }
+   
+   @GET
+   @Path(CoordConsts.SVC_WORK_QUEUE_WORK_RSC)
+   @Produces(MediaType.APPLICATION_JSON)
+   public JSONArray queueWork(@QueryParam(CoordConsts.SVC_WORKITEM_KEY) String workItemStr) {
+      try {
+         _logger.info("WMS:queueWork " + workItemStr + "\n");
+
+         if (workItemStr == null || workItemStr.equals("")) {
+            return new JSONArray(Arrays.asList(CoordConsts.SVC_FAILURE_KEY,
+                  "work item not supplied"));
+         }
+
+         WorkItem workItem = WorkItem.FromJsonString(workItemStr);
+
+         boolean result = Main.getWorkMgr().queueWork(workItem);
+
+         return new JSONArray(Arrays.asList(CoordConsts.SVC_SUCCESS_KEY, result));
+      }
+      catch (Exception e) {
+         String stackTrace = ExceptionUtils.getFullStackTrace(e);
+         _logger.error("WMS:queueWork exception: " + stackTrace);
+         return new JSONArray(Arrays.asList(CoordConsts.SVC_FAILURE_KEY, e.getMessage()));
+      }
+   }
+
+   @GET
+   @Path(CoordConsts.SVC_WORK_GET_WORKSTATUS_RSC)
+   @Produces(MediaType.APPLICATION_JSON)
+   public JSONArray getWorkStatus(
+         @QueryParam(CoordConsts.SVC_WORKID_KEY) String workId) {
+      try {
+         _logger.info("WMS:getWorkStatus " + workId + "\n");
+
+         if (workId == null || workId.equals("")) {
+            return new JSONArray(Arrays.asList(CoordConsts.SVC_FAILURE_KEY,
+                  "workid not supplied"));
+         }
+         
+         QueuedWork work = Main.getWorkMgr().getWork(UUID.fromString(workId));
+
+         if (work == null) {
+            return new JSONArray(Arrays.asList(CoordConsts.SVC_FAILURE_KEY,
+                  "work with the specified id not found"));
+         }
+         else {
+            return new JSONArray(Arrays.asList(CoordConsts.SVC_SUCCESS_KEY,
+                  (new JSONObject().put(CoordConsts.SVC_WORKSTATUS_KEY, work
+                        .getStatus().toString()))));
+         }
+      }
+      catch (Exception e) {
+         String stackTrace = ExceptionUtils.getFullStackTrace(e);
+         _logger.error("WMS:getWorkStatus exception: " + stackTrace);
+         return new JSONArray(Arrays.asList(CoordConsts.SVC_FAILURE_KEY, e.getMessage()));
+      }
+   }
+
+   @POST
+   @Path(CoordConsts.SVC_WORK_UPLOAD_TESTRIG_RSC)
+   @Consumes(MediaType.MULTIPART_FORM_DATA)
+   @Produces(MediaType.APPLICATION_JSON)
+   public JSONArray uploadTestrig(
+         @FormDataParam(CoordConsts.SVC_TESTRIG_NAME_KEY) String name,
+         @FormDataParam(CoordConsts.SVC_ZIPFILE_KEY) InputStream fileStream) {
+      try {
+         _logger.info("WMS:uploadTestrig " + name + "\n");
+
+         if (name == null || name.equals("")) {
+            return new JSONArray(Arrays.asList(CoordConsts.SVC_FAILURE_KEY, "Testrig name not supplied"));
+         }
+         
+         Main.getWorkMgr().uploadTestrig(name, fileStream);
+
+         return new JSONArray(
+               Arrays.asList(CoordConsts.SVC_SUCCESS_KEY, "successfully uploaded testrig"));
+      }
+      catch (Exception e) {
+         String stackTrace = ExceptionUtils.getFullStackTrace(e);
+         _logger.error("WMS:uploadTestrig exception: " + stackTrace);
+         return new JSONArray(Arrays.asList(CoordConsts.SVC_FAILURE_KEY, e.getMessage()));
+      }
+   }
+
+   @POST
+   @Path(CoordConsts.SVC_WORK_UPLOAD_ENV_RSC)
+   @Consumes(MediaType.MULTIPART_FORM_DATA)
+   @Produces(MediaType.APPLICATION_JSON)
+   public JSONArray uploadEnvironment(
+         @FormDataParam(CoordConsts.SVC_TESTRIG_NAME_KEY) String testrigName,
+         @FormDataParam(CoordConsts.SVC_ENV_NAME_KEY) String envName,
+         @FormDataParam(CoordConsts.SVC_ZIPFILE_KEY) InputStream fileStream) {
+      try {
+         _logger.info("WMS:uploadEnvironment " + testrigName + " / " + envName + "\n");
+
+         Main.getWorkMgr().uploadEnvironment(testrigName, envName, fileStream);
+
+         return new JSONArray(
+               Arrays.asList(CoordConsts.SVC_SUCCESS_KEY, "successfully uploaded environment"));
+      }
+      catch (Exception e) {
+         String stackTrace = ExceptionUtils.getFullStackTrace(e);
+         _logger.error("WMS:uploadEnvironment exception: " + stackTrace);
+         return new JSONArray(Arrays.asList(CoordConsts.SVC_FAILURE_KEY, e.getMessage()));
+      }
+   }
+
+   @POST
+   @Path(CoordConsts.SVC_WORK_UPLOAD_QUESTION_RSC)
+   @Consumes(MediaType.MULTIPART_FORM_DATA)
+   @Produces(MediaType.APPLICATION_JSON)
+   public JSONArray uploadQuestion(
+         @FormDataParam(CoordConsts.SVC_TESTRIG_NAME_KEY) String testrigName,
+         @FormDataParam(CoordConsts.SVC_QUESTION_NAME_KEY) String qName,
+         @FormDataParam(CoordConsts.SVC_FILE_KEY) InputStream fileStream) {
+      try {
+         _logger.info("WMS:uploadQuestion " + testrigName + " / " + qName + "\n");
+
+         Main.getWorkMgr().uploadQuestion(testrigName, qName, fileStream);
+
+         return new JSONArray(
+               Arrays.asList(CoordConsts.SVC_SUCCESS_KEY, "successfully uploaded question"));
+      }
+      catch (Exception e) {
+         String stackTrace = ExceptionUtils.getFullStackTrace(e);
+         _logger.error("WMS:uploadQuestion exception: " + stackTrace);
+         return new JSONArray(Arrays.asList(CoordConsts.SVC_FAILURE_KEY, e.getMessage()));
+      }
+   }
+   @GET
+   @Path(CoordConsts.SVC_WORK_GET_OBJECT_RSC)
+   @Produces(MediaType.APPLICATION_OCTET_STREAM)
+   public Response getObject(
+         @QueryParam(CoordConsts.SVC_TESTRIG_NAME_KEY) String testrigName,
+         @QueryParam(CoordConsts.SVC_WORK_OBJECT_KEY) String objectName) {
+      try {
+         _logger.info("WMS:getObject " + testrigName + " --> " + objectName + "\n");
+
+         if (testrigName == null || testrigName.equals("")) {
+            return Response.status(Response.Status.BAD_REQUEST)
+                  .entity("testrigname not supplied").type(MediaType.TEXT_PLAIN)
+                  .build();
+         }
+         if (objectName == null || objectName.equals("")) {
+            return Response.status(Response.Status.BAD_REQUEST)
+                  .entity("objectname not supplied").type(MediaType.TEXT_PLAIN)
+                  .build();
+         }
+
+         File file = Main.getWorkMgr().getObject(testrigName, objectName);
+
+         if (file == null) {
+            return Response.status(Response.Status.NOT_FOUND)
+                  .entity("File not found").type(MediaType.TEXT_PLAIN).build();
+         }
+
+         return Response
+               .ok(file, MediaType.APPLICATION_OCTET_STREAM)
+               .header("Content-Disposition",
+                     "attachment; filename=\"" + file.getName() + "\"")
+               .header(CoordConsts.SVC_WORK_FILENAME_HDR, file.getName())
+               .build();
+      }
+      catch (Exception e) {
+         String stackTrace = ExceptionUtils.getFullStackTrace(e);
+         _logger.error("WMS:getObject exception: " + stackTrace);
+         return Response.status(Response.Status.INTERNAL_SERVER_ERROR)
+               .entity(e.getCause()).type(MediaType.TEXT_PLAIN).build();
+      }
+   }
+}