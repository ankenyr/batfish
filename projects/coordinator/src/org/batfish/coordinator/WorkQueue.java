package org.batfish.coordinator;

import java.util.UUID;

public interface WorkQueue extends Iterable<QueuedWork> {   
   
   public enum Type {azure, memory}
   
   long getLength();

   boolean enque(QueuedWork qWork) throws Exception;

<<<<<<< HEAD
=======
   boolean delete(QueuedWork qWork);
   
>>>>>>> 1abd8565
   QueuedWork deque();
   
   QueuedWork getWork(UUID workItemId);   
}<|MERGE_RESOLUTION|>--- conflicted
+++ resolved
@@ -1,21 +1,18 @@
-package org.batfish.coordinator;
-
-import java.util.UUID;
-
-public interface WorkQueue extends Iterable<QueuedWork> {   
-   
-   public enum Type {azure, memory}
-   
-   long getLength();
-
-   boolean enque(QueuedWork qWork) throws Exception;
-
-<<<<<<< HEAD
-=======
-   boolean delete(QueuedWork qWork);
-   
->>>>>>> 1abd8565
-   QueuedWork deque();
-   
-   QueuedWork getWork(UUID workItemId);   
+package org.batfish.coordinator;
+
+import java.util.UUID;
+
+public interface WorkQueue extends Iterable<QueuedWork> {   
+   
+   public enum Type {azure, memory}
+   
+   long getLength();
+
+   boolean enque(QueuedWork qWork) throws Exception;
+
+   boolean delete(QueuedWork qWork);
+   
+   QueuedWork deque();
+   
+   QueuedWork getWork(UUID workItemId);   
 }