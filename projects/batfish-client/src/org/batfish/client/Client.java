--- conflicted
+++ resolved
@@ -391,46 +391,6 @@
    private void generateDatamodel() {
       try {
          ObjectMapper mapper = new BatfishObjectMapper();
-         JsonSchemaGenerator schemaGen = new JsonSchemaGenerator(mapper);
-         JsonSchema schema = schemaGen.generateSchema(Configuration.class);
-
-         _logger.output(mapper.writeValueAsString(schema));
-      }
-      catch (Exception e) {
-         _logger.errorf("Could not generate data model: " + e.getMessage());
-      }
-   }
-
-   private boolean generateDataplane(FileWriter outWriter) throws Exception {
-      if (!isSetTestrig() || !isSetContainer(true)) {
-         return false;
-      }
-
-      // generate the data plane
-      WorkItem wItemGenDp = _workHelper.getWorkItemGenerateDataPlane(
-            _currContainerName, _currTestrig, _currEnv);
-
-      return execute(wItemGenDp, outWriter);
-   }
-
-   private boolean generateDeltaDataplane(FileWriter outWriter)
-         throws Exception {
-      if (!isSetDeltaEnvironment() || !isSetTestrig()
-            || !isSetContainer(true)) {
-         return false;
-      }
-
-      WorkItem wItemGenDdp = _workHelper.getWorkItemGenerateDeltaDataPlane(
-            _currContainerName, _currTestrig, _currEnv, _currDeltaTestrig,
-            _currDeltaEnv);
-
-      return execute(wItemGenDdp, outWriter);
-   }
-
-<<<<<<< HEAD
-   private void generateDatamodel() {
-      try {
-         ObjectMapper mapper = new BatfishObjectMapper();
 
          com.fasterxml.jackson.module.jsonSchema.JsonSchemaGenerator schemaGen = 
                new com.fasterxml.jackson.module.jsonSchema.JsonSchemaGenerator(mapper);
@@ -448,8 +408,32 @@
       }
    }
 
-=======
->>>>>>> 22b71cca
+   private boolean generateDataplane(FileWriter outWriter) throws Exception {
+      if (!isSetTestrig() || !isSetContainer(true)) {
+         return false;
+      }
+
+      // generate the data plane
+      WorkItem wItemGenDp = _workHelper.getWorkItemGenerateDataPlane(
+            _currContainerName, _currTestrig, _currEnv);
+
+      return execute(wItemGenDp, outWriter);
+   }
+
+   private boolean generateDeltaDataplane(FileWriter outWriter)
+         throws Exception {
+      if (!isSetDeltaEnvironment() || !isSetTestrig()
+            || !isSetContainer(true)) {
+         return false;
+      }
+
+      WorkItem wItemGenDdp = _workHelper.getWorkItemGenerateDeltaDataPlane(
+            _currContainerName, _currTestrig, _currEnv, _currDeltaTestrig,
+            _currDeltaEnv);
+
+      return execute(wItemGenDdp, outWriter);
+   }
+
    private void generateQuestions() {
 
       File questionsDir = Paths.get(_settings.getQuestionsDir()).toFile();
