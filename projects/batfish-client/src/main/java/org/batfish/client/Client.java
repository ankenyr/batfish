package org.batfish.client;

import com.fasterxml.jackson.core.JsonParseException;
import com.fasterxml.jackson.core.JsonProcessingException;
import com.fasterxml.jackson.core.type.TypeReference;
import com.fasterxml.jackson.databind.JsonNode;
import com.fasterxml.jackson.databind.ObjectMapper;
import com.fasterxml.jackson.databind.exc.UnrecognizedPropertyException;
import com.kjetland.jackson.jsonSchema.JsonSchemaGenerator;
import java.io.BufferedReader;
import java.io.File;
import java.io.FileNotFoundException;
import java.io.FileReader;
import java.io.FileWriter;
import java.io.IOException;
import java.io.InputStreamReader;
import java.io.OutputStream;
import java.io.PrintStream;
import java.io.PrintWriter;
import java.nio.charset.StandardCharsets;
import java.nio.file.FileVisitResult;
import java.nio.file.Files;
import java.nio.file.Path;
import java.nio.file.Paths;
import java.nio.file.SimpleFileVisitor;
import java.nio.file.StandardCopyOption;
import java.nio.file.attribute.BasicFileAttributes;
import java.util.Arrays;
import java.util.Collections;
import java.util.HashMap;
import java.util.HashSet;
import java.util.Iterator;
import java.util.LinkedList;
import java.util.List;
import java.util.Map;
import java.util.Map.Entry;
import java.util.Set;
import java.util.SortedSet;
import java.util.TreeMap;
import java.util.TreeSet;
import java.util.UUID;
import java.util.regex.Pattern;
import java.util.regex.PatternSyntaxException;
import jline.console.ConsoleReader;
import jline.console.completer.Completer;
import jline.console.history.FileHistory;
import org.apache.commons.io.output.WriterOutputStream;
import org.apache.commons.lang.exception.ExceptionUtils;
import org.batfish.client.answer.LoadQuestionAnswerElement;
import org.batfish.client.config.Settings;
import org.batfish.client.config.Settings.RunMode;
import org.batfish.common.BatfishException;
import org.batfish.common.BatfishLogger;
import org.batfish.common.BfConsts;
import org.batfish.common.CoordConsts;
import org.batfish.common.CoordConsts.WorkStatusCode;
import org.batfish.common.Pair;
import org.batfish.common.Task;
import org.batfish.common.Task.Batch;
import org.batfish.common.Version;
import org.batfish.common.WorkItem;
import org.batfish.common.plugin.AbstractClient;
import org.batfish.common.plugin.IClient;
import org.batfish.common.util.BatfishObjectMapper;
import org.batfish.common.util.CommonUtil;
import org.batfish.common.util.ZipUtility;
import org.batfish.datamodel.Configuration;
import org.batfish.datamodel.Ip;
import org.batfish.datamodel.IpProtocol;
import org.batfish.datamodel.IpWildcard;
import org.batfish.datamodel.Prefix;
import org.batfish.datamodel.PrefixRange;
import org.batfish.datamodel.Protocol;
import org.batfish.datamodel.SubRange;
import org.batfish.datamodel.answers.Answer;
import org.batfish.datamodel.questions.IEnvironmentCreationQuestion;
import org.batfish.datamodel.questions.Question;
import org.batfish.datamodel.questions.Question.InstanceData;
import org.batfish.datamodel.questions.Question.InstanceData.Variable;
import org.codehaus.jettison.json.JSONArray;
import org.codehaus.jettison.json.JSONException;
import org.codehaus.jettison.json.JSONObject;
import org.codehaus.jettison.json.JSONTokener;

public class Client extends AbstractClient implements IClient {

   private static final Set<String> COMPARATORS = new HashSet<>(
         Arrays.asList(">", ">=", "==", "!=", "<", "<="));

   private static final String DEFAULT_CONTAINER_PREFIX = "cp";

   private static final String DEFAULT_DELTA_ENV_PREFIX = "env_";

   private static final String DEFAULT_ENV_NAME = BfConsts.RELPATH_DEFAULT_ENVIRONMENT_NAME;

   private static final String DEFAULT_QUESTION_PREFIX = "q";

   private static final String DEFAULT_TESTRIG_PREFIX = "tr_";

   private static final String DIFF_NOT_READY_MSG =
         "Cannot ask differential question without first setting delta testrig/environment\n";

   private static final String ENV_HOME = "HOME";

   private static final String FLAG_FAILING_TEST = "-error";

   private static final String HISTORY_FILE = ".batfishclient_history";

   private static final int NUM_TRIES_WARNING_THRESHOLD = 5;

   private static final String STARTUP_FILE = ".batfishclientrc";

   /**
    * Verify that every non-optional variable has value assigned to it.
    *
    * @throws BatfishException
    *            when there exists a missing parameter: it is not optional in
    *            {@code variable}, but the user failed to provide it.
    */
   static void checkVariableState(Map<String, Variable> variables)
         throws BatfishException {
      for (Entry<String, Variable> e : variables.entrySet()) {
         String variableName = e.getKey();
         Variable variable = e.getValue();
         if (!variable.getOptional() && variable.getValue() == null) {
            throw new BatfishException(
                  String.format("Missing parameter: %s", variableName));
         }
      }
   }

   /**
    * Parse contents of {@code parameterValue} to build a {@link JsonNode
    * JsonNode}.
    *
    * @return a json-encoded {@link JsonNode node} that contains the information
    *         in {@code parameterValue}.
    *
    * @throws BatfishException
    *            if contents of {@code parameterValue} is not valid JSON.
    */
   static JsonNode parseParaValue(String parameterName, String parameterValue)
         throws BatfishException {
      BatfishObjectMapper mapper = new BatfishObjectMapper();
      JsonNode value;
      try {
         value = mapper.readTree(parameterValue);
      }
      catch (IOException e1) {
         throw new BatfishException(String.format(
               "Variable value \"%s\" is not valid JSON", parameterValue), e1);
      }
      return value;
   }

   /**
    * For each key in {@code parameters}, validate that its value satisfies the
    * requirements specified by {@code variables} for that specific key. Set
    * value to {@code variables} if validation passed.
    *
    * @throws BatfishException
    *            if the key in parameters does not exist in variable, or the
    *            values in {@code parameters} do not match the requirements in
    *            {@code variables} for that specific key.
    */
   static void validateAndSet(
         Map<String, String> parameters,
         Map<String, Variable> variables) throws BatfishException {
      for (Entry<String, String> e : parameters.entrySet()) {
         String parameterName = e.getKey();
         String parameterValue = e.getValue();
         Variable variable = variables.get(parameterName);
         if (variable == null) {
            throw new BatfishException("No variable named: '" + parameterName
                  + "' in supplied question template");
         }
         JsonNode value = parseParaValue(parameterName, parameterValue);
         if (variable.getMinElements() != null) {
            // Value is an array, check size and validate each elements in it
            if (!value.isArray() || value.size() < variable.getMinElements()) {
               throw new BatfishException(String.format(
                     "Invalid value for parameter %s: %s. "
                           + "Expecting a JSON array of at least %d "
                           + "elements",
                     parameterName, parameterValue, variable.getMinElements()));
            }
            for (JsonNode node : value) {
               validateNode(node, variable, parameterName);
            }
         }
         else {
            validateNode(value, variable, parameterName);
         }
         // validation passed.
         variable.setValue(value);
      }
   }

   /**
    * Validate that json-encoded {@code jsonPath} is a valid jsonPath dictionary
    * (A valid jsonPath contains key 'path' which mapping to a String, and an
    * optional key 'suffix' which mapping to a boolean value).
    *
    * @throws BatfishException
    *            if {@code jsonPath} is not a valid jsonPath dictionary.
    */
   static void validateJsonPath(JsonNode jsonPath) throws BatfishException {
      if (!jsonPath.isContainerNode()) {
         throw new BatfishException(
               String.format(
                     "Expecting a JSON dictionary for a Batfish %s",
                     Variable.Type.JSON_PATH.getName()));
      }
      if (jsonPath.get("path") == null) {
         throw new BatfishException(
               String.format(
                     "Missing 'path' element of %s",
                     Variable.Type.JSON_PATH.getName()));
      }
      if (!jsonPath.get("path").isTextual()) {
         throw new BatfishException(
               String.format(
                     "'path' element of %s must be a JSON string",
                     Variable.Type.JSON_PATH.getName()));
      }
      if (jsonPath.get("suffix") != null
            && !jsonPath.get("suffix").isBoolean()) {
         throw new BatfishException(
               String.format(
                     "'suffix' element of %s must be a JSON boolean",
                     Variable.Type.JSON_PATH.getName()));
      }
   }

   /**
    * Validate that {@code jsonPathRegex} contains a valid Java regular
    * expression of a {@code JsonPath} (Starts with "/", ends with either "/" or
    * "/i", contains a valid Java regular expression between "/").
    *
    * <p>
    * As written, this function will accept the strings "/" and "/i" as complete
    * expressions – resulting in an empty inner Java regular expression.
    * </p>
    *
    * @throws BatfishException
    *            if the content of {@code jsonPathRegex} is not a valid Java
    *            regular expression of a JsonPath.
    */
   static void validateJsonPathRegex(String jsonPathRegex)
         throws BatfishException {
      if (!jsonPathRegex.startsWith("/")) {
         throw new BatfishException(
               String.format(
                     "A Batfish %s must start with \"/\"",
                     Variable.Type.JSON_PATH_REGEX.getName()));
      }
      if (!(jsonPathRegex.endsWith("/") || jsonPathRegex.endsWith("/i"))) {
         throw new BatfishException(
               String.format(
                     "A Batfish %s must end in either \"/\" or \"/i\"",
                     Variable.Type.JSON_PATH_REGEX.getName()));
      }
      String innerPath = "";
      if (jsonPathRegex.lastIndexOf('/') > 0) {
         innerPath = jsonPathRegex.substring(1, jsonPathRegex.lastIndexOf('/'));
      }
      try {
         Pattern.compile(innerPath);
      }
      catch (PatternSyntaxException e) {
         throw new BatfishException(
               String.format(
                     "Invalid %s at interior of %s",
                     Variable.Type.JAVA_REGEX.getName(),
                     Variable.Type.JSON_PATH_REGEX.getName()),
               e);
      }
   }

   /**
    * This method calls {@link Client#validateType(JsonNode, Variable)} to check
    * that the contents encoded in {@code value} match the requirement specified
    * in {@code variable}.
    */
   static void validateNode(
         JsonNode value, Variable variable,
         String parameterName) throws BatfishException {
      try {
         validateType(value, variable);
      }
      catch (BatfishException e) {
         String errorMessage = String.format(
               "Invalid value for parameter %s: %s", parameterName, value);
         throw new BatfishException(errorMessage, e);
      }
   }

   /**
    * Validate the contents contained in json-encoded {@code value} matches the
    * type required by {@code variable}, and the length of input string meets
    * the requirement of minimum length if specified in {@code variable}. Call
    * {@link Variable#getType()} on {@code variable} gives the expected type.
    *
    * @throws BatfishException
    *            if the content encoded in input {@code value} does not satisfy
    *            the requirements specified in {@code variable}.
    */
   static void validateType(JsonNode value, Variable variable)
         throws BatfishException {
      int minLength = variable.getMinLength() == null ? 0
            : variable.getMinLength();
      if (value.isTextual() && value.textValue().length() < minLength) {
         throw new BatfishException(String
               .format("Must be at least %s characters in length", minLength));
      }
      Variable.Type expectedType = variable.getType();
      switch (expectedType) {
      case BOOLEAN:
         if (!value.isBoolean()) {
            throw new BatfishException(String.format(
                  "It is not a valid JSON %s value", expectedType.getName()));
         }
         break;
      case COMPARATOR:
         if (!(COMPARATORS.contains(value.textValue()))) {
            throw new BatfishException(String.format(
                  "It is not a known %s. Valid options are:" + " %s",
                  expectedType.getName(), COMPARATORS));
         }
         break;
      case DOUBLE:
         if (!value.isDouble()) {
            throw new BatfishException(String.format(
                  "It is not a valid JSON %s value", expectedType.getName()));
         }
         break;
      case FLOAT:
         if (!value.isFloat()) {
            throw new BatfishException(String.format(
                  "It is not a valid JSON %s value", expectedType.getName()));
         }
         break;
      case INTEGER:
         if (!value.isInt()) {
            throw new BatfishException(String.format(
                  "It is not a valid JSON %s value", expectedType.getName()));
         }
         break;
      case LONG:
         if (!value.isLong()) {
            throw new BatfishException(String.format(
                  "It is not a valid JSON %s value", expectedType.getName()));
         }
         break;
      case IP:
         // TODO: Need to double check isInetAddress()
         if (!(value.isTextual())) {
            throw new BatfishException(
                  String.format(
                        "A Batfish %s must be a JSON string",
                        expectedType.getName()));
         }
         new Ip(value.textValue());
         break;
      case IP_PROTOCOL:
         if (!value.isTextual()) {
            throw new BatfishException(
                  String.format(
                        "A Batfish %s must be a JSON string",
                        expectedType.getName()));
         }
         try {
            IpProtocol.fromString(value.textValue());
         }
         catch (IllegalArgumentException e) {
            throw new BatfishException(
                  String.format("Unknown %s string", expectedType.getName()));
         }

         break;
      case IP_WILDCARD:
         if (!value.isTextual()) {
            throw new BatfishException(
                  String.format(
                        "A Batfish %s must be a JSON string",
                        expectedType.getName()));
         }
         new IpWildcard(value.textValue());
         break;
      case JAVA_REGEX:
         if (!value.isTextual()) {
            throw new BatfishException(
                  String.format(
                        "A Batfish %s must be a JSON string",
                        expectedType.getName()));
         }
         try {
            Pattern.compile(value.textValue());
         }
         catch (PatternSyntaxException e) {
            throw new BatfishException(
                  "It is not a valid Java regular " + "expression", e);
         }
         break;
      case JSON_PATH_REGEX:
         if (!value.isTextual()) {
            throw new BatfishException(
                  String.format(
                        "A Batfish %s must be a JSON string",
                        expectedType.getName()));
         }
         validateJsonPathRegex(value.textValue());
         break;
      case PREFIX:
         if (!value.isTextual()) {
            throw new BatfishException(
                  String.format(
                        "A Batfish %s must be a JSON string",
                        expectedType.getName()));
         }
         new Prefix(value.textValue());
         break;
      case PREFIX_RANGE:
         if (!value.isTextual()) {
            throw new BatfishException(
                  String.format(
                        "A Batfish %s must be a JSON string",
                        expectedType.getName()));
         }
         new PrefixRange(value.textValue());
         break;
      case QUESTION:
         // TODO: Implement
         break;

      case STRING:
         if (!value.isTextual()) {
            throw new BatfishException(
                  String.format(
                        "A Batfish %s must be a JSON string",
                        expectedType.getName()));
         }
         break;
      case SUBRANGE:
         if (!(value.isTextual() || value.isInt())) {
            throw new BatfishException(String.format(
                  "A Batfish %s must be a JSON string or " + "integer",
                  expectedType.getName()));
         }
         Object actualValue = value.isTextual() ? value.textValue()
               : value.asInt();
         new SubRange(actualValue);
         break;
      case PROTOCOL:
         if (!value.isTextual()) {
            throw new BatfishException(
                  String.format(
                        "A Batfish %s must be a JSON string",
                        expectedType.getName()));
         }
         Protocol.fromString(value.textValue());
         break;
      case JSON_PATH:
         validateJsonPath(value);
         break;
      default:
         throw new BatfishException(
               String.format("Unsupported parameter type: %s", expectedType));
      }
   }

   private Map<String, String> _additionalBatfishOptions;

   private final Map<String, String> _bfq;

   private String _currContainerName = null;

   private String _currDeltaEnv = null;

   private String _currDeltaTestrig;

   private String _currEnv = null;

   private String _currTestrig = null;

   private boolean _exit;

   BatfishLogger _logger;

   @SuppressWarnings("unused")
   private BfCoordPoolHelper _poolHelper;

   private ConsoleReader _reader;

   private Settings _settings;

   private BfCoordWorkHelper _workHelper;

   public Client(Settings settings) {
      super(false, settings.getPluginDirs());
      _additionalBatfishOptions = new HashMap<>();
      _bfq = new TreeMap<>();
      _settings = settings;

      switch (_settings.getRunMode()) {
      case batch:
         if (_settings.getBatchCommandFile() == null) {
            System.err.println(
                  "org.batfish.client: Command file not specified while running in batch mode.");
            System.err.printf(
                  "Use '-%s <cmdfile>' if you want batch mode, or '-%s interactive' if you want interactive mode\n",
                  Settings.ARG_COMMAND_FILE, Settings.ARG_RUN_MODE);
            System.exit(1);
         }
         _logger = new BatfishLogger(_settings.getLogLevel(), false,
               _settings.getLogFile(), false, false);
         break;
      case gendatamodel:
         _logger = new BatfishLogger(_settings.getLogLevel(), false,
               _settings.getLogFile(), false, false);
         break;
      case genquestions:
         if (_settings.getQuestionsDir() == null) {
            System.err.println(
                  "org.batfish.client: Out dir not specified while running in genquestions mode.");
            System.err.printf(
                  "Use '-%s <cmdfile>'\n",
                  Settings.ARG_QUESTIONS_DIR);
            System.exit(1);
         }
         _logger = new BatfishLogger(_settings.getLogLevel(), false,
               _settings.getLogFile(), false, false);
         break;
      case interactive:
         try {
            _reader = new ConsoleReader();
            Path historyPath = Paths.get(System.getenv(ENV_HOME), HISTORY_FILE);
            historyPath.toFile().createNewFile();
            FileHistory history = new FileHistory(historyPath.toFile());
            _reader.setHistory(history);
            _reader.setPrompt("batfish> ");
            _reader.setExpandEvents(false);

            List<Completer> completors = new LinkedList<>();
            completors.add(new CommandCompleter());

            for (Completer c : completors) {
               _reader.addCompleter(c);
            }

            PrintWriter pWriter = new PrintWriter(_reader.getOutput(), true);
            OutputStream os = new WriterOutputStream(pWriter);
            PrintStream ps = new PrintStream(os, true);
            _logger = new BatfishLogger(_settings.getLogLevel(), false, ps);
         }
         catch (Exception e) {
            System.err.printf(
                  "Could not initialize client: %s\n",
                  e.getMessage());
            e.printStackTrace();
            System.exit(1);
         }
         break;
      default:
         System.err.println("org.batfish.client: Unknown run mode.");
         System.exit(1);
      }

   }

   public Client(String[] args) throws Exception {
      this(new Settings(args));
   }

   private boolean addBatfishOption(String[] words, List<String> options, List<String> parameters) {
      if (options.size() != 0 || parameters.size() == 0) {
         _logger.errorf("Invalid arguments: %s %s\n", options.toString(),
               parameters.toString());
         printUsage(Command.ADD_BATFISH_OPTION);
         return false;
      }
      String optionKey = parameters.get(0);
      String optionValue = String.join(
            " ",
            Arrays.copyOfRange(words, 2 + options.size(), words.length));
      _additionalBatfishOptions.put(optionKey, optionValue);
      return true;
   }

   private boolean answer(
         String questionTemplateName, String paramsLine,
         boolean isDelta, FileWriter outWriter) {
      String questionName = DEFAULT_QUESTION_PREFIX + "_"
            + UUID.randomUUID().toString();
      String questionContentUnmodified = _bfq
            .get(questionTemplateName.toLowerCase());
      if (questionContentUnmodified == null) {
         throw new BatfishException("Invalid question template name: '"
               + questionTemplateName + "'");
      }
      Map<String, String> parameters = parseParams(paramsLine);
      JSONObject questionJson;
      try {
         questionJson = new JSONObject(questionContentUnmodified);
      }
      catch (JSONException e) {
         throw new BatfishException("Question content is not valid JSON", e);
      }
      JSONObject instanceJson;
      try {
         instanceJson = questionJson.getJSONObject(BfConsts.INSTANCE_VAR);
      }
      catch (JSONException e) {
         throw new BatfishException("Question is missing instance data", e);
      }
      String instanceDataStr = instanceJson.toString();
      BatfishObjectMapper mapper = new BatfishObjectMapper();
      InstanceData instanceData;
      try {
         instanceData = mapper.<InstanceData>readValue(
               instanceDataStr,
               new TypeReference<InstanceData>() {
               });
      }
      catch (IOException e) {
         throw new BatfishException("Invalid instance data (JSON)", e);
      }
      Map<String, Variable> variables = instanceData.getVariables();
      validateAndSet(parameters, variables);
      checkVariableState(variables);

      String modifiedInstanceDataStr;
      try {
         modifiedInstanceDataStr = mapper.writeValueAsString(instanceData);
         JSONObject modifiedInstanceData = new JSONObject(
               modifiedInstanceDataStr);
         questionJson.put(BfConsts.INSTANCE_VAR, modifiedInstanceData);
      }
      catch (JSONException | JsonProcessingException e) {
         throw new BatfishException(
               "Could not process modified instance data",
               e);
      }
      String modifiedQuestionStr = questionJson.toString();
      boolean questionJsonDifferential;
      // check whether question is valid modulo instance data
      try {
         questionJsonDifferential = questionJson.has(BfConsts.DIFFERENTIAL_VAR)
               && questionJson.getBoolean(BfConsts.DIFFERENTIAL_VAR);
      }
      catch (JSONException e) {
         throw new BatfishException(
               "Could not find whether question is explicitly differential", e);
      }
      if (questionJsonDifferential
            && (_currDeltaEnv == null || _currDeltaTestrig == null)) {
         _logger.output(DIFF_NOT_READY_MSG);
         return false;
      }
      Path questionFile = createTempFile(
            BfConsts.RELPATH_QUESTION_FILE,
            modifiedQuestionStr);
      questionFile.toFile().deleteOnExit();
      // upload the question
      boolean resultUpload = _workHelper.uploadQuestion(_currContainerName,
            isDelta ? _currDeltaTestrig : _currTestrig, questionName,
            questionFile.toAbsolutePath().toString());
      if (!resultUpload) {
         return false;
      }
      _logger.debug("Uploaded question. Answering now.\n");
      // delete the temporary params file
      if (questionFile != null) {
         CommonUtil.deleteIfExists(questionFile);
      }
      // answer the question
      WorkItem wItemAs = _workHelper.getWorkItemAnswerQuestion(questionName,
            _currContainerName, _currTestrig, _currEnv, _currDeltaTestrig,
            _currDeltaEnv, isDelta);
      return execute(wItemAs, outWriter);
   }

   private boolean answer(
         String[] words, FileWriter outWriter,
         List<String> options, List<String> parameters, boolean delta) {
      if (options.size() != 0 || parameters.size() == 0) {
         _logger.errorf("Invalid arguments: %s %s\n", options.toString(),
               parameters.toString());
         if (delta) {
            printUsage(Command.ANSWER_DELTA);
         }
         else {
            printUsage(Command.ANSWER);
         }
         return false;
      }
      if (!isSetTestrig() || !isSetContainer(true)
            || (delta && !isSetDeltaEnvironment())) {
         return false;
      }
      String qTypeStr = parameters.get(0);
      String paramsLine = String.join(
            " ",
            Arrays.copyOfRange(words, 2 + options.size(), words.length));
      return answer(qTypeStr, paramsLine, delta, outWriter);
   }

   private boolean answerFile(
         Path questionFile, boolean isDelta,
         FileWriter outWriter) {

      if (!Files.exists(questionFile)) {
         throw new BatfishException("Question file not found: " + questionFile);
      }

      String questionName = DEFAULT_QUESTION_PREFIX + "_"
            + UUID.randomUUID().toString();

      // upload the question
      boolean resultUpload = _workHelper.uploadQuestion(_currContainerName,
            isDelta ? _currDeltaTestrig : _currTestrig, questionName,
            questionFile.toAbsolutePath().toString());

      if (!resultUpload) {
         return false;
      }

      _logger.debug("Uploaded question. Answering now.\n");

      // answer the question
      WorkItem wItemAs = _workHelper.getWorkItemAnswerQuestion(questionName,
            _currContainerName, _currTestrig, _currEnv, _currDeltaTestrig,
            _currDeltaEnv, isDelta);

      return execute(wItemAs, outWriter);
   }

   private boolean answerType(
         String questionType, String paramsLine,
         boolean isDelta, FileWriter outWriter) {
      JSONObject questionJson;
      if (questionType.startsWith(QuestionHelper.MACRO_PREFIX)) {
         try {
            String questionString = QuestionHelper.resolveMacro(questionType,
                  paramsLine, _questions);
            questionJson = new JSONObject(questionString);
         }
         catch (JSONException e) {
            throw new BatfishException(
                  "Failed to convert unmodified question string to JSON", e);
         }
         catch (BatfishException e) {
            _logger.errorf("Could not resolve macro: %s\n", e.getMessage());
            return false;
         }
      }
      else {
         try {
            String questionString = QuestionHelper.getQuestionString(questionType, _questions, false);
            questionJson = new JSONObject(questionString);

            Map<String, String> parameters = parseParams(paramsLine);
            for (Entry<String, String> e : parameters.entrySet()) {
               String parameterName = e.getKey();
               String parameterValue = e.getValue();
               Object parameterObj;
               try {
                  parameterObj = new JSONTokener(parameterValue).nextValue();
                  questionJson.put(parameterName, parameterObj);
               }
               catch (JSONException e1) {
                  throw new BatfishException("Failed to apply parameter: '"
                        + parameterName + "' with value: '" + parameterValue
                        + "' to question JSON", e1);
               }
            }

         }
         catch (JSONException e) {
            throw new BatfishException(
                  "Failed to convert unmodified question string to JSON", e);
         }
         catch (BatfishException e) {
            _logger.errorf("Could not construct a question: %s\n", e.getMessage());
            return false;
         }
      }

      String modifiedQuestionJson = questionJson.toString();
      BatfishObjectMapper mapper = new BatfishObjectMapper(
            getCurrentClassLoader());
      Question modifiedQuestion = null;
      try {
         modifiedQuestion = mapper.readValue(
               modifiedQuestionJson,
               Question.class);
      }
      catch (IOException e) {
         throw new BatfishException(
               "Modified question is no longer valid, likely due to invalid parameters",
               e);
      }
      if (modifiedQuestion.getDifferential()
            && (_currDeltaEnv == null || _currDeltaTestrig == null)) {
         _logger.output(DIFF_NOT_READY_MSG);
         return false;
      }
      // if no exception is thrown, then the modifiedQuestionJson is good
      Path questionFile = createTempFile("question", modifiedQuestionJson);
      questionFile.toFile().deleteOnExit();
      boolean result = answerFile(questionFile, isDelta, outWriter);
      if (questionFile != null) {
         CommonUtil.deleteIfExists(questionFile);
      }
      return result;
   }

   private boolean cat(String[] words)
         throws IOException, FileNotFoundException {
      if (words.length != 2) {
         _logger.errorf("Invalid arguments: %s\n", Arrays.toString(words));
         printUsage(Command.CAT);
         return false;
      }
      String filename = words[1];

      try (BufferedReader br = new BufferedReader(new FileReader(filename))) {
         String line = null;
         while ((line = br.readLine()) != null) {
            _logger.output(line + "\n");
         }
      }

      return true;
   }

   private boolean checkApiKey(List<String> options, List<String> parameters) {
      if (options.size() != 0 || parameters.size() != 0) {
         _logger.errorf("Invalid arguments: %s %s\n", options.toString(),
               parameters.toString());
         printUsage(Command.CHECK_API_KEY);
         return false;
      }
      String isValid = _workHelper.checkApiKey();
      _logger.outputf("Api key validitiy: %s\n", isValid);
      return true;
   }

   private boolean clearScreen(List<String> options, List<String> parameters) throws IOException {
      if (options.size() != 0 || parameters.size() != 0) {
         _logger.errorf("Invalid arguments: %s %s\n", options.toString(),
               parameters.toString());
         printUsage(Command.CLEAR_SCREEN);
         return false;
      }
      _reader.clearScreen();
      return false;
   }

   private Path createTempFile(String filePrefix, String content) {
      Path tempFilePath;
      try {
         tempFilePath = Files.createTempFile(filePrefix, null);
      }
      catch (IOException e) {
         throw new BatfishException("Failed to create temporary file", e);
      }
      File tempFile = tempFilePath.toFile();
      tempFile.deleteOnExit();
      _logger.debugf("Creating temporary %s file: %s\n", filePrefix,
            tempFilePath.toAbsolutePath().toString());
      FileWriter writer;
      try {
         writer = new FileWriter(tempFile);
         writer.write(content + "\n");
         writer.close();
      }
      catch (IOException e) {
         throw new BatfishException(
               "Failed to write content to temporary file",
               e);
      }
      return tempFilePath;
   }

   private boolean delAnalysis(
         FileWriter outWriter, List<String> options,
         List<String> parameters) {
      if (options.size() != 0 || parameters.size() != 1) {
         _logger.errorf("Invalid arguments: %s %s\n", options.toString(),
               parameters.toString());
         printUsage(Command.DEL_ANALYSIS);
         return false;
      }
      if (!isSetContainer(true)) {
         return false;
      }

      String analysisName = parameters.get(0);

      boolean result = _workHelper.delAnalysis(
            _currContainerName,
            analysisName);

      logOutput(outWriter, "Result of deleting analysis " + analysisName + ": "
            + result + "\n");
      return result;
   }

   private boolean delAnalysisQuestions(
         FileWriter outWriter,
         List<String> options, List<String> parameters) {
      if (options.size() != 0 || parameters.size() < 2) {
         _logger.errorf("Invalid arguments: %s %s\n", options.toString(),
               parameters.toString());
         printUsage(Command.DEL_ANALYSIS_QUESTIONS);
         return false;
      }
      if (!isSetContainer(true)) {
         return false;
      }

      String analysisName = parameters.get(0);

      String delQuestionsStr = "[]";

      try {
         JSONArray delQuestionsArray = new JSONArray();
         for (int index = 1; index < parameters.size(); index++) {
            delQuestionsArray.put(parameters.get(index));
         }
         delQuestionsStr = delQuestionsArray.toString(1);
      }
      catch (JSONException e) {
         throw new BatfishException("Failed to get JSONObject for analysis", e);
      }

      boolean result = _workHelper.configureAnalysis(_currContainerName, false,
            analysisName, null, delQuestionsStr);

      logOutput(
            outWriter,
            "Result of deleting analysis questions: " + result + "\n");
      return result;
   }

   private boolean delBatfishOption(List<String> options, List<String> parameters) {
      if (options.size() != 0 || parameters.size() != 1) {
         _logger.errorf("Invalid arguments: %s %s\n", options.toString(),
               parameters.toString());
         printUsage(Command.DEL_BATFISH_OPTION);
         return false;
      }
      String optionKey = parameters.get(0);

      if (!_additionalBatfishOptions.containsKey(optionKey)) {
         _logger.outputf("Batfish option %s does not exist\n", optionKey);
         return false;
      }
      _additionalBatfishOptions.remove(optionKey);
      return true;
   }

   private boolean delContainer(List<String> options, List<String> parameters) {
      if (options.size() != 0 || parameters.size() != 1) {
         _logger.errorf("Invalid arguments: %s %s\n", options.toString(),
               parameters.toString());
         printUsage(Command.DEL_CONTAINER);
         return false;
      }
      String containerName = parameters.get(0);
      boolean result = _workHelper.delContainer(containerName);
      _logger.outputf("Result of deleting container: %s\n", result);
      return true;
   }

   private boolean delEnvironment(List<String> options, List<String> parameters) {
      if (options.size() != 0 || parameters.size() != 1) {
         _logger.errorf("Invalid arguments: %s %s\n", options.toString(),
               parameters.toString());
         printUsage(Command.DEL_ENVIRONMENT);
         return false;
      }
      if (!isSetTestrig() || !isSetContainer(true)) {
         return false;
      }

      String envName = parameters.get(0);
      boolean result = _workHelper.delEnvironment(_currContainerName,
            _currTestrig, envName);
      _logger.outputf("Result of deleting environment: %s\n", result);
      return true;
   }

   private boolean delQuestion(List<String> options, List<String> parameters) {
      if (options.size() != 0 || parameters.size() != 1) {
         _logger.errorf("Invalid arguments: %s %s\n", options.toString(),
               parameters.toString());
         printUsage(Command.DEL_QUESTION);
         return false;
      }
      if (!isSetTestrig() || !isSetContainer(true)) {
         return false;
      }

      String qName = parameters.get(0);
      boolean result = _workHelper.delQuestion(_currContainerName, _currTestrig,
            qName);
      _logger.outputf("Result of deleting question: %s\n", result);
      return true;
   }

   private boolean delTestrig(FileWriter outWriter, List<String> options, List<String> parameters) {
      if (options.size() != 0 || parameters.size() != 1) {
         _logger.errorf("Invalid arguments: %s %s\n", options.toString(),
               parameters.toString());
         printUsage(Command.DEL_TESTRIG);
         return false;
      }
      if (!isSetContainer(true)) {
         return false;
      }

      String testrigName = parameters.get(0);
      boolean result = _workHelper.delTestrig(_currContainerName, testrigName);
      logOutput(outWriter, "Result of deleting testrig: " + result + "\n");
      return true;
   }

   private boolean dir(List<String> options, List<String> parameters) {
      if (options.size() != 0 || parameters.size() > 1) {
         _logger.errorf("Invalid arguments: %s %s\n", options.toString(),
               parameters.toString());
         printUsage(Command.DIR);
         return false;
      }
      String dirname = (parameters.size() == 1) ? parameters.get(0) : ".";
      File currDirectory = new File(dirname);
      for (File file : currDirectory.listFiles()) {
         _logger.output(file.getName() + "\n");
      }
      return true;
   }

   private boolean echo(String[] words) {
      _logger.outputf(
            "%s\n",
            String.join(" ", Arrays.copyOfRange(words, 1, words.length)));
      return true;
   }

   private boolean execute(WorkItem wItem, FileWriter outWriter) {
      _logger.info("work-id is " + wItem.getId() + "\n");
      wItem.addRequestParam(
            BfConsts.ARG_LOG_LEVEL,
            _settings.getBatfishLogLevel());
      for (String option : _additionalBatfishOptions.keySet()) {
         wItem.addRequestParam(option, _additionalBatfishOptions.get(option));
      }
      boolean queueWorkResult = _workHelper.queueWork(wItem);
      _logger.info("Queuing result: " + queueWorkResult + "\n");
      if (!queueWorkResult) {
         return queueWorkResult;
      }
      Pair<WorkStatusCode, String> response = _workHelper
            .getWorkStatus(wItem.getId());
      if (response == null) {
         return false;
      }
      WorkStatusCode status = response.getFirst();
      while (status != WorkStatusCode.TERMINATEDABNORMALLY
            && status != WorkStatusCode.TERMINATEDNORMALLY
            && status != WorkStatusCode.ASSIGNMENTERROR) {
         printWorkStatusResponse(response);
         try {
            Thread.sleep(1 * 1000);
         }
         catch (InterruptedException e) {
            throw new BatfishException(
                  "Interrupted while waiting for response",
                  e);
         }
         response = _workHelper.getWorkStatus(wItem.getId());
         if (response == null) {
            return false;
         }
         status = response.getFirst();
      }
      printWorkStatusResponse(response);
      // get the answer
      String ansFileName = wItem.getId() + BfConsts.SUFFIX_ANSWER_JSON_FILE;
      String downloadedAnsFile = _workHelper.getObject(wItem.getContainerName(),
            wItem.getTestrigName(), ansFileName);
      if (downloadedAnsFile == null) {
         _logger.errorf(
               "Failed to get answer file %s. Fix batfish and remove the statement below this line\n",
               ansFileName);
         // return false;
      }
      else {
         String answerString = CommonUtil
               .readFile(Paths.get(downloadedAnsFile));

         // Check if we need to make things pretty
         // Don't if we are writing to FileWriter, because we need valid JSON in
         // that case
         String answerStringToPrint = answerString;
         if (outWriter == null && _settings.getPrettyPrintAnswers()) {
            ObjectMapper mapper = new BatfishObjectMapper(
                  getCurrentClassLoader());
            Answer answer;
            try {
               answer = mapper.readValue(answerString, Answer.class);
            }
            catch (IOException e) {
               throw new BatfishException(
                     "Response does not appear to be valid JSON representation of "
                           + Answer.class.getSimpleName(),
                     e);
            }
            answerStringToPrint = answer.prettyPrint();
         }

         logOutput(outWriter, answerStringToPrint);

         // tests serialization/deserialization when running in debug mode
         if (_logger.getLogLevel() >= BatfishLogger.LEVEL_DEBUG) {
            try {
               ObjectMapper mapper = new BatfishObjectMapper(
                     getCurrentClassLoader());
               Answer answer = mapper.readValue(answerString, Answer.class);

               String newAnswerString = mapper.writeValueAsString(answer);
               JsonNode tree = mapper.readTree(answerString);
               JsonNode newTree = mapper.readTree(newAnswerString);
               if (!CommonUtil.checkJsonEqual(tree, newTree)) {
                  // if (!tree.equals(newTree)) {
                  _logger.errorf(
                        "Original and recovered Json are different. Recovered = %s\n",
                        newAnswerString);
               }
            }
            catch (Exception e) {
               _logger.outputf(
                     "Could NOT deserialize Json to Answer: %s\n",
                     e.getMessage());
            }
         }
      }
      // get and print the log when in debugging mode
      if (_logger.getLogLevel() >= BatfishLogger.LEVEL_DEBUG) {
         _logger.output("---------------- Service Log --------------\n");
         String logFileName = wItem.getId() + BfConsts.SUFFIX_LOG_FILE;
         String downloadedFileStr = _workHelper.getObject(
               wItem.getContainerName(), wItem.getTestrigName(), logFileName);

         if (downloadedFileStr == null) {
            _logger.errorf("Failed to get log file %s\n", logFileName);
            return false;
         }
         else {
            Path downloadedFile = Paths.get(downloadedFileStr);
            CommonUtil.outputFileLines(downloadedFile, _logger::output);
         }
      }
      if (response.getFirst() == WorkStatusCode.TERMINATEDNORMALLY) {
         return true;
      }
      else {
         // _logger.errorf("WorkItem failed: %s", wItem);
         return false;
      }
   }

   private boolean exit(List<String> options, List<String> parameters) {
      if (options.size() != 0 || parameters.size() != 0) {
         _logger.errorf("Invalid arguments: %s %s\n", options.toString(),
               parameters.toString());
         printUsage(Command.EXIT);
         return false;
      }
      _exit = true;
      return true;
   }

   private void generateDatamodel() {
      try {
         ObjectMapper mapper = new BatfishObjectMapper();
         JsonSchemaGenerator schemaGenNew = new JsonSchemaGenerator(mapper);
         JsonNode schemaNew = schemaGenNew
               .generateJsonSchema(Configuration.class);
         _logger.output(mapper.writeValueAsString(schemaNew));

         // Reflections reflections = new Reflections("org.batfish.datamodel");
         // Set<Class<? extends AnswerElement>> classes =
         // reflections.getSubTypesOf(AnswerElement.class);
         // _logger.outputf("Found %d classes that inherit %s\n",
         // classes.toArray().length, "AnswerElement");
         //
         // File dmDir = Paths.get(_settings.getDatamodelDir()).toFile();
         // if (!dmDir.exists()) {
         // if (!dmDir.mkdirs()) {
         // throw new BatfishException("Could not create directory: " +
         // dmDir.getAbsolutePath());
         // }
         // }
         //
         // for (Class c : classes) {
         // String className = c.getCanonicalName()
         // .replaceAll("org\\.batfish\\.datamodel\\.", "")
         // .replaceAll("\\.", "-")
         // + ".json";
         // _logger.outputf("%s --> %s\n", c, className);
         // Path file = Paths.get(dmDir.getAbsolutePath(), className);
         // try (PrintWriter out = new
         // PrintWriter(file.toAbsolutePath().toString())) {
         // ObjectMapper mapper = new BatfishObjectMapper();
         // JsonSchemaGenerator schemaGen = new JsonSchemaGenerator(mapper);
         // JsonNode schema = schemaGen.generateJsonSchema(c);
         // String schemaString = mapper.writeValueAsString(schema);
         // out.println(schemaString);
         // }
         // }

         // JsonSchemaGenerator schemaGenNew = new JsonSchemaGenerator(mapper,
         // true, JsonSchemaConfig.vanillaJsonSchemaDraft4());
         // JsonNode schemaNew =
         // schemaGenNew.generateJsonSchema(Configuration.class);
         // _logger.output(mapper.writeValueAsString(schemaNew));

         // _logger.output("\n");
         // JsonNode schemaNew2 =
         // schemaGenNew.generateJsonSchema(SchemaTest.Parent.class);
         // _logger.output(mapper.writeValueAsString(schemaNew2));
      }
      catch (Exception e) {
         _logger.errorf("Could not generate data model: " + e.getMessage());
         e.printStackTrace();
      }
   }

   private boolean generateDataplane(FileWriter outWriter, List<String> options,
         List<String> parameters) throws Exception {
      if (options.size() != 0 || parameters.size() != 0) {
         _logger.errorf("Invalid arguments: %s %s\n", options.toString(),
               parameters.toString());
         printUsage(Command.GEN_DP);
         return false;
      }
      if (!isSetTestrig() || !isSetContainer(true)) {
         return false;
      }

      // generate the data plane
      WorkItem wItemGenDp = _workHelper.getWorkItemGenerateDataPlane(
            _currContainerName, _currTestrig, _currEnv);

      return execute(wItemGenDp, outWriter);
   }

   private boolean generateDeltaDataplane(FileWriter outWriter, List<String> options,
         List<String> parameters) throws Exception {
      if (options.size() != 0 || parameters.size() != 0) {
         _logger.errorf("Invalid arguments: %s %s\n", options.toString(),
               parameters.toString());
         printUsage(Command.GEN_DELTA_DP);
         return false;
      }
      if (!isSetDeltaEnvironment() || !isSetTestrig()
            || !isSetContainer(true)) {
         return false;
      }

      WorkItem wItemGenDdp = _workHelper.getWorkItemGenerateDeltaDataPlane(
            _currContainerName, _currTestrig, _currEnv, _currDeltaTestrig,
            _currDeltaEnv);

      return execute(wItemGenDdp, outWriter);
   }

   private void generateQuestions() {

      File questionsDir = Paths.get(_settings.getQuestionsDir()).toFile();

      if (!questionsDir.exists()) {
         if (!questionsDir.mkdirs()) {
            _logger.errorf(
                  "Could not create questions dir %s\n",
                  _settings.getQuestionsDir());
            System.exit(1);
         }
      }

      _questions.forEach((qName, supplier) -> {
         try {
            String questionString = QuestionHelper.getQuestionString(qName,
                  _questions, true);
            String qFile = Paths
                  .get(_settings.getQuestionsDir(), qName + ".json").toFile()
                  .getAbsolutePath();

            PrintWriter writer = new PrintWriter(qFile);
            writer.write(questionString);
            writer.close();
         }
         catch (Exception e) {
            _logger.errorf("Could not write question %s: %s\n", qName,
                  e.getMessage());
         }
      });
   }

   private boolean get(
         String[] words, FileWriter outWriter,
         List<String> options, List<String> parameters, boolean delta)
         throws Exception {
      if (options.size() != 0 || parameters.size() == 0) {
         _logger.errorf("Invalid arguments: %s %s\n", options.toString(),
               parameters.toString());
         if (delta) {
            printUsage(Command.GET_DELTA);
         }
         else {
            printUsage(Command.GET);
         }
         return false;
      }
<<<<<<< HEAD
      if (!isSetTestrig() || !isSetContainer(true)
            || (delta && !isSetDeltaEnvironment())) {
         return false;
      }
=======
>>>>>>> 2e4dbb26
      String qTypeStr = parameters.get(0).toLowerCase();
      String paramsLine = String.join(
            " ",
            Arrays.copyOfRange(words, 2 + options.size(), words.length));
      // TODO: make environment creation a command, not a question
      if (!qTypeStr.startsWith(QuestionHelper.MACRO_PREFIX)
            && qTypeStr.equals(IEnvironmentCreationQuestion.NAME)) {

         String deltaEnvName = DEFAULT_DELTA_ENV_PREFIX
               + UUID.randomUUID().toString();

         String prefixString = (paramsLine.trim().length() > 0) ? ", " : "";
         paramsLine += String.format("%s %s='%s'", prefixString,
               IEnvironmentCreationQuestion.ENVIRONMENT_NAME_KEY, deltaEnvName);

         if (!answerType(qTypeStr, paramsLine, delta, outWriter)) {
            unsetTestrig(true);
            return false;
         }

         _currDeltaEnv = deltaEnvName;
         _currDeltaTestrig = _currTestrig;

         _logger.output("Active delta testrig->environment is set ");
         _logger.infof("to %s->%s\n", _currDeltaTestrig, _currDeltaEnv);
         _logger.output("\n");

         return true;
      }
      else {
         return answerType(qTypeStr, paramsLine, delta, outWriter);
      }
   }

   private boolean getAnalysisAnswers(
         FileWriter outWriter,
         List<String> options, List<String> parameters, boolean delta,
         boolean differential) {
      if (options.size() != 0 || parameters.size() != 1) {
         _logger.errorf("Invalid arguments: %s %s\n", options.toString(),
               parameters.toString());
         if (differential) {
            printUsage(Command.GET_ANALYSIS_ANSWERS_DIFFERENTIAL);
         }
         else if (delta) {
            printUsage(Command.GET_ANALYSIS_ANSWERS_DELTA);
         }
         else {
            printUsage(Command.GET_ANALYSIS_ANSWERS);
         }
         return false;
      }
      if (!isSetTestrig() || !isSetContainer(true)) {
         return false;
      }

      String analysisName = parameters.get(0);

      String baseTestrig;
      String baseEnvironment;
      String deltaTestrig;
      String deltaEnvironment;
      if (differential) {
         baseTestrig = _currTestrig;
         baseEnvironment = _currEnv;
         deltaTestrig = _currDeltaTestrig;
         deltaEnvironment = _currDeltaEnv;
      }
      else if (delta) {
         baseTestrig = _currDeltaTestrig;
         baseEnvironment = _currDeltaEnv;
         deltaTestrig = null;
         deltaEnvironment = null;
      }
      else {
         baseTestrig = _currTestrig;
         baseEnvironment = _currEnv;
         deltaTestrig = null;
         deltaEnvironment = null;
      }
      String answer = _workHelper.getAnalysisAnswers(_currContainerName,
            baseTestrig, baseEnvironment, deltaTestrig, deltaEnvironment,
            analysisName);

      if (answer == null) {
         return false;
      }

      logOutput(outWriter, answer + "\n");

      return true;
   }

   private boolean getAnswer(
         FileWriter outWriter, List<String> options, List<String> parameters,
         boolean delta, boolean differential) {
      if (options.size() != 0 || parameters.size() != 1) {
         _logger.errorf("Invalid arguments: %s %s\n", options.toString(),
               parameters.toString());
         if (differential) {
            printUsage(Command.GET_ANSWER_DIFFERENTIAL);
         }
         else if (delta) {
            printUsage(Command.GET_ANSWER_DELTA);
         }
         else {
            printUsage(Command.GET_ANSWER);
         }
         return false;
      }
      if (!isSetTestrig() || !isSetContainer(true)) {
         return false;
      }

      String questionName = parameters.get(0);

      String baseTestrig;
      String baseEnvironment;
      String deltaTestrig;
      String deltaEnvironment;
      if (differential) {
         baseTestrig = _currTestrig;
         baseEnvironment = _currEnv;
         deltaTestrig = _currDeltaTestrig;
         deltaEnvironment = _currDeltaEnv;
      }
      else if (delta) {
         baseTestrig = _currDeltaTestrig;
         baseEnvironment = _currDeltaEnv;
         deltaTestrig = null;
         deltaEnvironment = null;
      }
      else {
         baseTestrig = _currTestrig;
         baseEnvironment = _currEnv;
         deltaTestrig = null;
         deltaEnvironment = null;
      }
      String answerString = _workHelper.getAnswer(_currContainerName,
            baseTestrig, baseEnvironment, deltaTestrig, deltaEnvironment,
            questionName);

      String answerStringToPrint = answerString;
      if (outWriter == null && _settings.getPrettyPrintAnswers()) {
         ObjectMapper mapper = new BatfishObjectMapper(getCurrentClassLoader());
         Answer answer;
         try {
            answer = mapper.readValue(answerString, Answer.class);
         }
         catch (IOException e) {
            throw new BatfishException(
                  "Response does not appear to be valid JSON representation of "
                        + Answer.class.getSimpleName());
         }
         answerStringToPrint = answer.prettyPrint();
      }

      logOutput(outWriter, answerStringToPrint + "\n");

      return true;
   }

   private List<String> getCommandOptions(String[] words) {
      List<String> options = new LinkedList<>();

      int currIndex = 1;

      while (currIndex < words.length && words[currIndex].startsWith("-")) {
         options.add(words[currIndex]);
         currIndex++;
      }

      return options;
   }

   private List<String> getCommandParameters(String[] words, int numOptions) {
      List<String> parameters = new LinkedList<>();

      for (int index = numOptions + 1; index < words.length; index++) {
         parameters.add(words[index]);
      }

      return parameters;
   }

   @Override
   public BatfishLogger getLogger() {
      return _logger;
   }

   private boolean getQuestion(List<String> options, List<String> parameters) {
      if (options.size() != 0 || parameters.size() != 1) {
         _logger.errorf("Invalid arguments: %s %s\n", options.toString(),
               parameters.toString());
         printUsage(Command.GET_QUESTION);
         return false;
      }
      if (!isSetTestrig() || !isSetContainer(true)) {
         return false;
      }

      String questionName = parameters.get(0);

      String questionFileName = String.format("%s/%s/%s",
            BfConsts.RELPATH_QUESTIONS_DIR, questionName,
            BfConsts.RELPATH_QUESTION_FILE);

      String downloadedQuestionFile = _workHelper.getObject(_currContainerName,
            _currTestrig, questionFileName);
      if (downloadedQuestionFile == null) {
         _logger.errorf("Failed to get question file %s\n", questionFileName);
         return false;
      }

      String questionString = CommonUtil
            .readFile(Paths.get(downloadedQuestionFile));
      _logger.outputf("Question:\n%s\n", questionString);

      return true;
   }

   public Settings getSettings() {
      return _settings;
   }

   private boolean help(List<String> options, List<String> parameters) {
      if (options.size() != 0) {
         _logger.errorf("Invalid arguments: %s %s\n", options.toString(),
               parameters.toString());
         printUsage(Command.HELP);
         return false;
      }
      if (parameters.size() == 1) {
         Command cmd = Command.fromName(parameters.get(0));
         printUsage(cmd);
      }
      else {
         printUsage();
      }
      return true;
   }

   private boolean initContainer(String[] words) {
      if (words.length > 2) {
         _logger.errorf("Invalid arguments: %s\n", Arrays.toString(words));
         printUsage(Command.INIT_CONTAINER);
         return false;
      }
      String containerPrefix = (words.length > 1) ? words[1]
            : DEFAULT_CONTAINER_PREFIX;
      _currContainerName = _workHelper.initContainer(null, containerPrefix);
      if (_currContainerName == null) {
         _logger.errorf("Could not init container\n");
         return false;
      }
      _logger.output("Active container is set");
      _logger.infof(" to  %s\n", _currContainerName);
      _logger.output("\n");
      return true;
   }

   private boolean  initDeltaEnv(FileWriter outWriter, List<String> options, List<String> parameters)
         throws Exception {
      if (options.size() != 0 || parameters.size() == 0 || parameters.size() > 3) {
         _logger.errorf("Invalid arguments: %s %s\n", options.toString(),
               parameters.toString());
         printUsage(Command.INIT_DELTA_ENV);
         return false;
      }
      if (!isSetTestrig() || !isSetContainer(true)) {
         return false;
      }

      String deltaEnvLocation = parameters.get(0);
      String deltaEnvName = (parameters.size() > 1) ? parameters.get(1)
            : DEFAULT_DELTA_ENV_PREFIX + UUID.randomUUID().toString();
      String baseEnvName = (parameters.size() > 2) ? parameters.get(2) : "";

      if (!uploadEnv(deltaEnvLocation, deltaEnvName, baseEnvName)) {
         return false;
      }

      _currDeltaEnv = deltaEnvName;
      _currDeltaTestrig = _currTestrig;

      _logger.output("Active delta testrig->environment is set");
      _logger.infof("to %s->%s\n", _currDeltaTestrig, _currDeltaEnv);
      _logger.output("\n");

      WorkItem wItemGenDdp = _workHelper.getWorkItemCompileDeltaEnvironment(
            _currContainerName, _currDeltaTestrig, _currEnv, _currDeltaEnv);

      if (!execute(wItemGenDdp, outWriter)) {
         return false;
      }

      return true;
   }

   private void initHelpers() {
      switch (_settings.getRunMode()) {
      case batch:
      case interactive:
         break;

      case gendatamodel:
      case genquestions:
      default:
         return;
      }

      String workMgr = _settings.getCoordinatorHost() + ":"
            + _settings.getCoordinatorWorkPort();
      String poolMgr = _settings.getCoordinatorHost() + ":"
            + _settings.getCoordinatorPoolPort();

      _workHelper = new BfCoordWorkHelper(workMgr, _logger, _settings);
      _poolHelper = new BfCoordPoolHelper(poolMgr);

      int numTries = 0;

      while (true) {
         try {
            numTries++;
            boolean exceededNumTriesWarningThreshold = numTries > NUM_TRIES_WARNING_THRESHOLD;
            if (_workHelper.isReachable(exceededNumTriesWarningThreshold)) {
               // print this message only we might have printed unable to
               // connect message earlier
               if (exceededNumTriesWarningThreshold) {
                  _logger.outputf(
                        "Connected to coordinator after %d tries\n",
                        numTries);
               }
               break;
            }
            Thread.sleep(1 * 1000); // 1 second
         }
         catch (Exception e) {
            _logger.errorf(
                  "Exeption while checking reachability to coordinator: %s",
                  ExceptionUtils.getStackTrace(e));
            System.exit(1);
         }
      }
   }

   private boolean initOrAddAnalysis(
         FileWriter outWriter, List<String> options,
         List<String> parameters, boolean newAnalysis) {
      if (options.size() != 0 || parameters.size() != 2) {
         _logger.errorf("Invalid arguments: %s %s\n", options.toString(),
               parameters.toString());
         if (newAnalysis) {
            printUsage(Command.INIT_ANALYSIS);
         }
         else {
            printUsage(Command.ADD_ANALYSIS_QUESTIONS);
         }
         return false;
      }
      if (!isSetContainer(true)) {
         return false;
      }

      String analysisName = parameters.get(0);
      String questionsPathStr = parameters.get(1);

      Map<String, String> questionMap = new TreeMap<>();

      if (!loadQuestions(null, questionsPathStr, questionMap)) {
         return false;
      }

      String analysisJsonString = "{}";

      try {
         JSONObject jObject = new JSONObject();
         for (String qName : questionMap.keySet()) {
            jObject.put(qName, new JSONObject(questionMap.get(qName)));
         }
         analysisJsonString = jObject.toString(1);
      }
      catch (JSONException e) {
         throw new BatfishException("Failed to get JSONObject for analysis", e);
      }

      Path analysisFile = createTempFile("analysis", analysisJsonString);

      boolean result = _workHelper.configureAnalysis(_currContainerName,
            newAnalysis, analysisName, analysisFile.toAbsolutePath().toString(),
            null);

      if (analysisFile != null) {
         CommonUtil.deleteIfExists(analysisFile);
      }

      logOutput(outWriter, "Output of configuring analysis " + analysisName
            + ": " + result + "\n");
      return result;
   }

   private boolean initTestrig(
         FileWriter outWriter, List<String> options, List<String> parameters,
         boolean delta) throws Exception {
      if (options.size() != 0 || parameters.size() == 0 || parameters.size() > 2) {
         _logger.errorf("Invalid arguments: %s %s\n", options.toString(),
               parameters.toString());
         if (delta) {
            printUsage(Command.INIT_DELTA_TESTRIG);
         }
         else {
            printUsage(Command.INIT_TESTRIG);
         }
         return false;
      }
      String testrigLocation = parameters.get(0);
      String testrigName = (parameters.size() > 1) ? parameters.get(1)
            : DEFAULT_TESTRIG_PREFIX + UUID.randomUUID().toString();

      // initialize the container if it hasn't been init'd before
      if (!isSetContainer(false)) {
         _currContainerName = _workHelper.initContainer(
               null,
               DEFAULT_CONTAINER_PREFIX);
         if (_currContainerName == null) {
            _logger.errorf("Could not init container\n");
            return false;
         }
         _logger.output("Init'ed and set active container");
         _logger.infof(" to %s\n", _currContainerName);
         _logger.output("\n");
      }

      if (!uploadTestrig(testrigLocation, testrigName)) {
         unsetTestrig(delta);
         return false;
      }

      _logger.output("Uploaded testrig. Parsing now.\n");

      WorkItem wItemParse = _workHelper.getWorkItemParse(_currContainerName,
            testrigName, false);

      if (!execute(wItemParse, outWriter)) {
         unsetTestrig(delta);
         return false;
      }

      if (!delta) {
         _currTestrig = testrigName;
         _currEnv = DEFAULT_ENV_NAME;
         _logger.infof("Base testrig is now %s\n", _currTestrig);
      }
      else {
         _currDeltaTestrig = testrigName;
         _currDeltaEnv = DEFAULT_ENV_NAME;
         _logger.infof("Delta testrig is now %s\n", _currDeltaTestrig);
      }

      return true;
   }

   private boolean isSetContainer(boolean printError) {
      if (!_settings.getSanityCheck()) {
         return true;
      }

      if (_currContainerName == null) {
         if (printError) {
            _logger.errorf("Active container is not set\n");
         }
         return false;
      }

      return true;
   }

   private boolean isSetDeltaEnvironment() {
      if (!_settings.getSanityCheck()) {
         return true;
      }

      if (_currDeltaTestrig == null) {
         _logger.errorf("Active delta testrig is not set\n");
         return false;
      }

      if (_currDeltaEnv == null) {
         _logger.errorf("Active delta environment is not set\n");
         return false;
      }
      return true;
   }

   private boolean isSetTestrig() {
      if (!_settings.getSanityCheck()) {
         return true;
      }

      if (_currTestrig == null) {
         _logger.errorf("Active testrig is not set.\n");
         _logger.errorf(
               "Specify testrig on command line (-%s <testrigdir>) or use command (%s <testrigdir>)\n",
               Settings.ARG_TESTRIG_DIR, Command.INIT_TESTRIG);
         return false;
      }
      return true;
   }

   private boolean listAnalyses(
         FileWriter outWriter, List<String> options,
         List<String> parameters) {
      if (options.size() != 0 || parameters.size() != 0) {
         _logger.errorf("Invalid arguments: %s %s\n", options.toString(),
               parameters.toString());
         printUsage(Command.LIST_ANALYSES);
         return false;
      }
      if (!isSetContainer(true)) {
         return false;
      }

      JSONObject analysisList = _workHelper.listAnalyses(_currContainerName);
      logOutput(
            outWriter,
            String.format("Found %d analyses\n", analysisList.length()));

      try {
         logOutput(outWriter, analysisList.toString(1));
      }
      catch (JSONException e) {
         throw new BatfishException("Failed to print analysis list", e);
      }

      // if (analysisList != null) {
      // Iterator<?> aIterator = analysisList.keys();
      // while (aIterator.hasNext()) {
      // String aName = (String) aIterator.next();
      // _logger.outputf("Analysis: %s\n", aName);
      //
      // try {
      // JSONObject questionList = analysisList.getJSONObject(aName);
      // _logger.outputf("Found %d questions\n", questionList.length());
      //
      // Iterator<?> qIterator = questionList.keys();
      // while (qIterator.hasNext()) {
      // String qName = (String) qIterator.next();
      // _logger.outputf(" Question: %s\n", qName);
      //
      // JSONObject questionJson = questionList.getJSONObject(qName);
      // _logger.outputf("%s\n", questionJson.toString(1));
      // }
      //
      // }
      // catch (JSONException e) {
      // throw new BatfishException("Failed to process analysis list", e);
      // }
      // }
      // }

      return true;
   }

   private boolean listContainers(List<String> options, List<String> parameters) {
      if (options.size() != 0 || parameters.size() != 0) {
         _logger.errorf("Invalid arguments: %s %s\n", options.toString(),
               parameters.toString());
         printUsage(Command.LIST_CONTAINERS);
         return false;
      }
      String[] containerList = _workHelper.listContainers();
      _logger.outputf("Containers: %s\n", Arrays.toString(containerList));
      return true;
   }

   private boolean listEnvironments(List<String> options, List<String> parameters) {
      if (options.size() != 0 || parameters.size() != 0) {
         _logger.errorf("Invalid arguments: %s %s\n", options.toString(),
               parameters.toString());
         printUsage(Command.LIST_ENVIRONMENTS);
         return false;
      }
      if (!isSetTestrig() || !isSetContainer(true)) {
         return false;
      }
      String[] environmentList = _workHelper
            .listEnvironments(_currContainerName, _currTestrig);
      _logger.outputf("Environments: %s\n", Arrays.toString(environmentList));

      return true;
   }

   private boolean listQuestions(List<String> options, List<String> parameters) {
      if (options.size() != 0 || parameters.size() != 0) {
         _logger.errorf("Invalid arguments: %s %s\n", options.toString(),
               parameters.toString());
         printUsage(Command.LIST_QUESTIONS);
         return false;
      }
      if (!isSetTestrig() || !isSetContainer(true)) {
         return false;
      }
      String[] questionList = _workHelper.listQuestions(
            _currContainerName,
            _currTestrig);
      _logger.outputf("Questions: %s\n", Arrays.toString(questionList));
      return true;
   }

   private boolean listTestrigs(
         FileWriter outWriter, List<String> options,
         List<String> parameters) {
      if (options.size() != 0 || parameters.size() != 0) {
         _logger.errorf("Invalid arguments: %s %s\n", options.toString(),
               parameters.toString());
         printUsage(Command.LIST_TESTRIGS);
         return false;
      }

      Map<String, String> testrigs = _workHelper
            .listTestrigs(_currContainerName);
      if (testrigs != null) {
         for (String testrigName : testrigs.keySet()) {
            logOutput(outWriter, String.format("Testrig: %s\n%s\n", testrigName,
                  testrigs.get(testrigName)));
         }
      }
      return true;
   }

   private String loadQuestion(Path file, Map<String, String> bfq) {
      String questionText = CommonUtil.readFile(file);
      try {
         JSONObject questionObj = new JSONObject(questionText);
         if (questionObj.has(BfConsts.INSTANCE_VAR)
               && !questionObj.isNull(BfConsts.INSTANCE_VAR)) {
            JSONObject instanceDataObj = questionObj
                  .getJSONObject(BfConsts.INSTANCE_VAR);
            String instanceDataStr = instanceDataObj.toString();
            BatfishObjectMapper mapper = new BatfishObjectMapper(
                  getCurrentClassLoader());
            InstanceData instanceData = mapper.<InstanceData>readValue(
                  instanceDataStr, new TypeReference<InstanceData>() {
                  });
            validateInstanceData(instanceData);
            String name = instanceData.getInstanceName();
            bfq.put(name.toLowerCase(), questionText);
            return name;
         }
         else {
            throw new BatfishException("Question in file: '" + file.toString()
                  + "' has no instance name");
         }
      }
      catch (JSONException | IOException e) {
         throw new BatfishException("Failed to process question", e);
      }
   }

   private boolean loadQuestions(
         FileWriter outWriter, List<String> options, List<String> parameters,
         Map<String, String> bfq) {
      if (options.size() != 0 || parameters.size() != 1) {
         _logger.errorf("Invalid arguments: %s %s\n", options.toString(),
               parameters.toString());
         printUsage(Command.LOAD_QUESTIONS);
         return false;
      }
      String questionsPathStr = parameters.get(0);
      return loadQuestions(outWriter, questionsPathStr, bfq);
   }

   private boolean loadQuestions(
         FileWriter outWriter, String questionsPathStr,
         Map<String, String> bfq) {
      Path questionsPath = Paths.get(questionsPathStr);
      int numLoaded = 0;
      Answer answer = new Answer();
      LoadQuestionAnswerElement ae = new LoadQuestionAnswerElement();
      answer.addAnswerElement(ae);
      SortedSet<Path> jsonQuestionFiles = new TreeSet<>();
      try {
         Files.walkFileTree(questionsPath, Collections.emptySet(), 1,
               new SimpleFileVisitor<Path>() {
                  @Override
                  public FileVisitResult visitFile(
                        Path file,
                        BasicFileAttributes attrs) throws IOException {
                     String filename = file.getFileName().toString();
                     if (filename.endsWith(".json")) {
                        jsonQuestionFiles.add(file);
                     }
                     return FileVisitResult.CONTINUE;
                  }
               });
      }
      catch (IOException e) {
         throw new BatfishException("Failed to visit questions dir", e);
      }
      for (Path jsonQuestionFile : jsonQuestionFiles) {
         int numBefore = bfq.size();
         String name = loadQuestion(jsonQuestionFile, bfq);
         int numAfter = bfq.size();
         if (numBefore == numAfter) {
            ae.getReplaced().add(name);
         }
         else {
            ae.getAdded().add(name);
         }
         numLoaded++;
      }
      ae.setNumLoaded(numLoaded);
      ObjectMapper mapper = new BatfishObjectMapper(getCurrentClassLoader());
      String answerStringToPrint;
      try {
         answerStringToPrint = mapper.writeValueAsString(answer);
      }
      catch (JsonProcessingException e) {
         throw new BatfishException(
               "Could not write answer element as string",
               e);
      }
      if (outWriter == null && _settings.getPrettyPrintAnswers()) {
         answerStringToPrint = answer.prettyPrint();
      }

      logOutput(outWriter, answerStringToPrint);
      return true;
   }

   private void logOutput(FileWriter outWriter, String message) {
      if (outWriter == null) {
         _logger.output(message);
      }
      else {
         try {
            outWriter.write(message);
         }
         catch (IOException e) {
            throw new BatfishException("Failed to log output to outWriter", e);
         }
      }
   }

   private Map<String, String> parseParams(String paramsLine) {
      Map<String, String> parameters = new HashMap<>();
      String jsonParamsStr = "{ " + paramsLine + " }";
      try {
         JSONObject jsonParamsObject = new JSONObject(jsonParamsStr);

         Iterator<?> keys = jsonParamsObject.keys();
         while( keys.hasNext() ) {
            String key = (String)keys.next();
            String value = jsonParamsObject.get(key).toString();
            _logger.debugf("key=%s value=%s\n", key, value);

            parameters.put(key, value);
         }
         return parameters;
      }
      catch (JSONException e){
         throw new BatfishException("Failed to parse parameters. (Are all key-value pairs separated by commas? Are all values valid JSON?)", e);
      }
   }

   private void printUsage() {
      for (Command cmd : Command.getUsageMap().keySet()) {
         printUsage(cmd);
      }
   }

   private void printUsage(Command command) {
      Pair<String, String> usage = Command.getUsageMap().get(command);
      _logger.outputf("%s %s\n\t%s\n\n", command.commandName(),
            usage.getFirst(), usage.getSecond());
   }

   private void printWorkStatusResponse(Pair<WorkStatusCode, String> response) {

      if (_logger.getLogLevel() >= BatfishLogger.LEVEL_INFO) {
         WorkStatusCode status = response.getFirst();
         _logger.infof("status: %s\n", status);

         BatfishObjectMapper mapper = new BatfishObjectMapper();
         Task task;
         try {
            task = mapper.readValue(response.getSecond(), Task.class);
         }
         catch (IOException e) {
            _logger.errorf("Could not deserialize task object: %s\n", e);
            return;
         }

         if (task == null) {
            _logger.infof(".... no task information\n");
            return;
         }

         List<Batch> batches = task.getBatches();

         // when log level is INFO, we only print the last batch
         // else print all
         for (int i = 0; i < batches.size(); i++) {
            if (i == batches.size() - 1
                  || status == WorkStatusCode.TERMINATEDNORMALLY
                  || status == WorkStatusCode.TERMINATEDABNORMALLY) {
               _logger.infof(".... %s\n", batches.get(i).toString());
            }
            else {
               _logger.debugf(".... %s\n", batches.get(i).toString());
            }
         }
         if (status == WorkStatusCode.TERMINATEDNORMALLY
               || status == WorkStatusCode.TERMINATEDABNORMALLY) {
            _logger.infof(".... %s: %s\n", task.getTerminated().toString(),
                  status);
         }
      }
   }

   private boolean processCommand(String command) {
      String line = command.trim();
      if (line.length() == 0 || line.startsWith("#")) {
         return true;
      }
      _logger.debug("Doing command: " + line + "\n");
      String[] words = line.split("\\s+");
      if (words.length > 0) {
         if (!validCommandUsage(words)) {
            return false;
         }
      }
      return processCommand(words, null);
   }

   boolean processCommand(String[] words, FileWriter outWriter) {
      try {
         List<String> options = getCommandOptions(words);
         List<String> parameters = getCommandParameters(words, options.size());

         Command command;
         try {
            command = Command.fromName(words[0]);
         }
         catch (BatfishException e) {
            _logger.errorf("Command failed: %s\n", e.getMessage());
            return false;
         }

         switch (command) {
         case ADD_ANALYSIS_QUESTIONS:
            return initOrAddAnalysis(outWriter, options, parameters, false);
         case ADD_BATFISH_OPTION:
            return addBatfishOption(words, options, parameters);
         case ANSWER:
            return answer(words, outWriter, options, parameters, false);
         case ANSWER_DELTA:
            return answer(words, outWriter, options, parameters, true);
         case CAT:
            return cat(words);
         case CHECK_API_KEY:
            return checkApiKey(options, parameters);
         case CLEAR_SCREEN:
            return clearScreen(options, parameters);
         case DEL_ANALYSIS:
            return delAnalysis(outWriter, options, parameters);
         case DEL_ANALYSIS_QUESTIONS:
            return delAnalysisQuestions(outWriter, options, parameters);
         case DEL_BATFISH_OPTION:
            return delBatfishOption(options, parameters);
         case DEL_CONTAINER:
            return delContainer(options, parameters);
         case DEL_ENVIRONMENT:
            return delEnvironment(options, parameters);
         case DEL_QUESTION:
            return delQuestion(options, parameters);
         case DEL_TESTRIG:
            return delTestrig(outWriter, options, parameters);
         case DIR:
            return dir(options, parameters);
         case ECHO:
            return echo(words);
         case GEN_DP:
            return generateDataplane(outWriter, options, parameters);
         case GEN_DELTA_DP:
            return generateDeltaDataplane(outWriter, options, parameters);
         case GET:
            return get(words, outWriter, options, parameters, false);
         case GET_DELTA:
            return get(words, outWriter, options, parameters, true);
         case GET_ANALYSIS_ANSWERS:
            return getAnalysisAnswers(outWriter, options, parameters, false,
                  false);
         case GET_ANALYSIS_ANSWERS_DELTA:
            return getAnalysisAnswers(outWriter, options, parameters, true,
                  false);
         case GET_ANALYSIS_ANSWERS_DIFFERENTIAL:
            return getAnalysisAnswers(outWriter, options, parameters, false,
                  true);
         case GET_ANSWER:
            return getAnswer(outWriter, options, parameters, false, false);
         case GET_ANSWER_DELTA:
            return getAnswer(outWriter, options, parameters, true, false);
         case GET_ANSWER_DIFFERENTIAL:
            return getAnswer(outWriter, options, parameters, false, true);
         case GET_QUESTION:
            return getQuestion(options, parameters);
         case HELP:
            return help(options, parameters);
         case INIT_ANALYSIS:
            return initOrAddAnalysis(outWriter, options, parameters, true);
         case INIT_CONTAINER:
            return initContainer(words);
         case INIT_DELTA_ENV:
            return initDeltaEnv(outWriter, options, parameters);
         case INIT_DELTA_TESTRIG:
            return initTestrig(outWriter, options, parameters, true);
         case INIT_TESTRIG:
            return initTestrig(outWriter, options, parameters, false);
         case LIST_ANALYSES:
            return listAnalyses(outWriter, options, parameters);
         case LIST_CONTAINERS:
            return listContainers(options, parameters);
         case LIST_ENVIRONMENTS:
            return listEnvironments(options, parameters);
         case LIST_QUESTIONS:
            return listQuestions(options, parameters);
         case LIST_TESTRIGS:
            return listTestrigs(outWriter, options, parameters);
         case LOAD_QUESTIONS:
            return loadQuestions(outWriter, options, parameters, _bfq);
         case PROMPT:
            return prompt(options, parameters);
         case PWD:
            return pwd(options, parameters);
         case REINIT_DELTA_TESTRIG:
            return reinitTestrig(outWriter, options, parameters,true);
         case RUN_ANALYSIS:
            return runAnalysis(outWriter, options, parameters, false, false);
         case RUN_ANALYSIS_DELTA:
            return runAnalysis(outWriter, options, parameters, true, false);
         case RUN_ANALYSIS_DIFFERENTIAL:
            return runAnalysis(outWriter, options, parameters, false, true);
         case REINIT_TESTRIG:
            return reinitTestrig(outWriter, options, parameters, false);
         case SET_BATFISH_LOGLEVEL:
            return setBatfishLogLevel(options, parameters);
         case SET_CONTAINER:
            return setContainer(options, parameters);
         case SET_DELTA_ENV:
            return setDeltaEnv(options, parameters);
         case SET_ENV:
            return setEnv(options, parameters);
         case SET_DELTA_TESTRIG:
            return setDeltaTestrig(options, parameters);
         case SET_LOGLEVEL:
            return setLogLevel(options, parameters);
         case SET_PRETTY_PRINT:
            return setPrettyPrint(options, parameters);
         case SET_TESTRIG:
            return setTestrig(options, parameters);
         case SHOW_API_KEY:
            return showApiKey(options, parameters);
         case SHOW_BATFISH_LOGLEVEL:
            return showBatfishLogLevel(options, parameters);
         case SHOW_BATFISH_OPTIONS:
            return showBatfishOptions(options, parameters);
         case SHOW_CONTAINER:
            return showContainer(options, parameters);
         case SHOW_COORDINATOR_HOST:
            return showCoordinatorHost(options, parameters);
         case SHOW_DELTA_TESTRIG:
            return showDeltaTestrig(options, parameters);
         case SHOW_LOGLEVEL:
            return showLogLevel(options, parameters);
         case SHOW_TESTRIG:
            return showTestrig(options, parameters);
         case SHOW_VERSION:
            return showVersion(options, parameters);
         case TEST:
            return test(options, parameters);
         case UPLOAD_CUSTOM_OBJECT:
            return uploadCustomObject(options, parameters);

         case EXIT:
         case QUIT:
            return exit(options, parameters);

         default:
            _logger.error("Unsupported command " + words[0] + "\n");
            _logger.error("Type 'help' to see the list of valid commands\n");
            return false;
         }
      }
      catch (Exception e) {
         e.printStackTrace();
         return false;
      }
   }

   private boolean processCommands(List<String> commands) {
      for (String command : commands) {
         if (!processCommand(command)) {
            return false;
         }
      }
      return true;
   }

   private boolean prompt(List<String> options, List<String> parameters) throws IOException {
      if (options.size() != 0 || parameters.size() != 0) {
         _logger.errorf("Invalid arguments: %s %s\n", options.toString(),
               parameters.toString());
         printUsage(Command.PROMPT);
         return false;
      }
      if (_settings.getRunMode() == RunMode.interactive) {
         _logger.output("\n\n[Press enter to proceed]\n\n");
         BufferedReader in = new BufferedReader(
               new InputStreamReader(System.in));
         in.readLine();
      }
      return true;
   }

   private boolean pwd(List<String> options, List<String> parameters) {
      if (options.size() != 0 || parameters.size() != 0) {
         _logger.errorf("Invalid arguments: %s %s\n", options.toString(),
               parameters.toString());
         printUsage(Command.PWD);
         return false;
      }
      final String dir = System.getProperty("user.dir");
      _logger.output("working directory = " + dir + "\n");
      return true;
   }

   private List<String> readCommands(Path startupFilePath) {
      List<String> commands = null;
      try {
         commands = Files.readAllLines(
               startupFilePath,
               StandardCharsets.US_ASCII);
      }
      catch (Exception e) {
         System.err.printf("Exception reading command file %s: %s\n",
               _settings.getBatchCommandFile(), e.getMessage());
         System.exit(1);
      }
      return commands;
   }

   private boolean reinitTestrig(FileWriter outWriter, List<String> options,
         List<String> parameters, boolean delta) throws Exception {
      if (options.size() != 0 || parameters.size() != 0) {
         _logger.errorf("Invalid arguments: %s %s\n", options.toString(),
               parameters.toString());
         if (delta) {
            printUsage(Command.REINIT_DELTA_TESTRIG);
         }
         else {
            printUsage(Command.REINIT_TESTRIG);
         }
         return false;
      }
      String testrig;
      if (!delta) {
         _logger.output("Reinitializing testrig. Parsing now.\n");
         testrig = _currTestrig;
      }
      else {
         _logger.output("Reinitializing delta testrig. Parsing now.\n");
         testrig = _currDeltaTestrig;
      }

      WorkItem wItemParse = _workHelper.getWorkItemParse(_currContainerName,
            testrig, delta);

      if (!execute(wItemParse, outWriter)) {
         return false;
      }

      return true;
   }

   public void run(List<String> initialCommands) {
      loadPlugins();
      initHelpers();

      _logger.debugf(
            "Will use coordinator at %s://%s\n",
            (_settings.getSslDisable()) ? "http" : "https",
            _settings.getCoordinatorHost());

      if (!processCommands(initialCommands)) {
         return;
      }

      // set container if specified
      if (_settings.getContainerId() != null) {
         if (!processCommand(Command.SET_CONTAINER.commandName() + "  "
               + _settings.getContainerId())) {
            return;
         }
      }

      // set testrig if dir or id is specified
      if (_settings.getTestrigDir() != null) {
         if (_settings.getTestrigId() != null) {
            System.err.println(
                  "org.batfish.client: Cannot supply both testrigDir and testrigId.");
            System.exit(1);
         }
         if (!processCommand(Command.INIT_TESTRIG.commandName() + " "
               + _settings.getTestrigDir())) {
            return;
         }
      }
      if (_settings.getTestrigId() != null) {
         if (!processCommand(Command.SET_TESTRIG.commandName() + "  "
               + _settings.getTestrigId())) {
            return;
         }
      }

      switch (_settings.getRunMode()) {

      case batch: {
         runBatchFile();
         break;
      }

      case gendatamodel:
         generateDatamodel();
         break;

      case genquestions:
         generateQuestions();
         break;

      case interactive: {
         runStartupFile();
         runInteractive();
         break;
      }

      default:
         System.err.println("org.batfish.client: Unknown run mode.");
         System.exit(1);
      }

   }

   private boolean runAnalysis(
         FileWriter outWriter, List<String> options,
         List<String> parameters, boolean delta, boolean differential) {
      if (options.size() != 0 || parameters.size() != 1) {
         _logger.errorf("Invalid arguments: %s %s\n", options.toString(),
               parameters.toString());
         if (differential) {
            printUsage(Command.RUN_ANALYSIS_DIFFERENTIAL);
         }
         else if (delta) {
            printUsage(Command.RUN_ANALYSIS_DELTA);
         }
         else {
            printUsage(Command.RUN_ANALYSIS);
         }
         return false;
      }
      if (!isSetContainer(true) || !isSetTestrig()) {
         return false;
      }

      String analysisName = parameters.get(0);

      // answer the question
      WorkItem wItemAs = _workHelper.getWorkItemRunAnalysis(analysisName,
            _currContainerName, _currTestrig, _currEnv, _currDeltaTestrig,
            _currDeltaEnv, delta, differential);

      return execute(wItemAs, outWriter);
   }

   private void runBatchFile() {
      Path batchCommandFilePath = Paths.get(_settings.getBatchCommandFile());
      List<String> commands = readCommands(batchCommandFilePath);
      boolean result = processCommands(commands);
      if (!result) {
         System.exit(1);
      }
   }

   private void runInteractive() {
      try {
         String rawLine;
         while (!_exit && (rawLine = _reader.readLine()) != null) {
            processCommand(rawLine);
         }
      }
      catch (Throwable t) {
         t.printStackTrace();
      }
      finally {
         FileHistory history = (FileHistory) _reader.getHistory();
         try {
            history.flush();
         }
         catch (IOException e) {
            e.printStackTrace();
         }
      }
   }

   private void runStartupFile() {
      Path startupFilePath = Paths.get(System.getenv(ENV_HOME), STARTUP_FILE);
      if (Files.exists(startupFilePath)) {
         List<String> commands = readCommands(startupFilePath);
         boolean result = processCommands(commands);
         if (!result) {
            System.exit(1);
         }
      }
   }

   private boolean setBatfishLogLevel(List<String> options, List<String> parameters) {
      if (options.size() != 0 || parameters.size() != 1) {
         _logger.errorf("Invalid arguments: %s %s\n", options.toString(),
               parameters.toString());
         printUsage(Command.SET_BATFISH_LOGLEVEL);
         return false;
      }
      String logLevelStr = parameters.get(0).toLowerCase();
      if (!BatfishLogger.isValidLogLevel(logLevelStr)) {
         _logger.errorf("Undefined loglevel value: %s\n", logLevelStr);
         return false;
      }
      _settings.setBatfishLogLevel(logLevelStr);
      _logger.output("Changed batfish loglevel to " + logLevelStr + "\n");
      return true;
   }

   private boolean setContainer(List<String> options, List<String> parameters) {
      if (options.size() != 0 || parameters.size() != 1) {
         _logger.errorf("Invalid arguments: %s %s\n", options.toString(),
               parameters.toString());
         printUsage(Command.SET_CONTAINER);
         return false;
      }
      _currContainerName = parameters.get(0);
      _logger.outputf(
            "Active container is now set to %s\n",
            _currContainerName);
      return true;
   }

   private boolean setDeltaEnv(List<String> options, List<String> parameters) {
      if (options.size() != 0 || parameters.size() != 1) {
         _logger.errorf("Invalid arguments: %s %s\n", options.toString(),
               parameters.toString());
         printUsage(Command.SET_DELTA_ENV);
         return false;
      }
      _currDeltaEnv = parameters.get(0);
      if (_currDeltaTestrig == null) {
         _currDeltaTestrig = _currTestrig;
      }
      _logger.outputf("Active delta testrig->environment is now %s->%s\n",
            _currDeltaTestrig, _currDeltaEnv);
      return true;
   }

   private boolean setDeltaTestrig(List<String> options, List<String> parameters) {
      if (options.size() != 0 || parameters.size() == 0 || parameters.size() > 2) {
         _logger.errorf("Invalid arguments: %s %s\n", options.toString(),
               parameters.toString());
         printUsage(Command.SET_DELTA_TESTRIG);
         return false;
      }
      _currDeltaTestrig = parameters.get(0);
      _currDeltaEnv = (parameters.size() > 1) ? parameters.get(1)
            : DEFAULT_ENV_NAME;
      _logger.outputf("Delta testrig->env is now %s->%s\n", _currDeltaTestrig,
            _currDeltaEnv);
      return true;
   }

   private boolean setEnv(List<String> options, List<String> parameters) {
      if (options.size() != 0 || parameters.size() != 1) {
         _logger.errorf("Invalid arguments: %s %s\n", options.toString(),
               parameters.toString());
         printUsage(Command.SET_ENV);
         return false;
      }
      if (!isSetTestrig()) {
         return false;
      }
      _currEnv = parameters.get(0);
      _logger.outputf("Base testrig->env is now %s->%s\n", _currTestrig,
            _currEnv);
      return true;
   }

   private boolean setLogLevel(List<String> options, List<String> parameters) {
      if (options.size() != 0 || parameters.size() != 1) {
         _logger.errorf("Invalid arguments: %s %s\n", options.toString(),
               parameters.toString());
         printUsage(Command.SET_LOGLEVEL);
         return false;
      }
      String logLevelStr = parameters.get(0).toLowerCase();
      if (!BatfishLogger.isValidLogLevel(logLevelStr)) {
         _logger.errorf("Undefined loglevel value: %s\n", logLevelStr);
         return false;
      }
      _logger.setLogLevel(logLevelStr);
      _settings.setLogLevel(logLevelStr);
      _logger.output("Changed client loglevel to " + logLevelStr + "\n");
      return true;
   }

   private boolean setPrettyPrint(List<String> options, List<String> parameters) {
      if (options.size() != 0 || parameters.size() != 1) {
         _logger.errorf("Invalid arguments: %s %s\n", options.toString(),
               parameters.toString());
         printUsage(Command.SET_PRETTY_PRINT);
         return false;
      }
      String ppStr = parameters.get(0).toLowerCase();
      boolean prettyPrint = Boolean.parseBoolean(ppStr);
      _settings.setPrettyPrintAnswers(prettyPrint);
      _logger.output("Set pretty printing answers to " + ppStr + "\n");
      return true;
   }

   private boolean setTestrig(List<String> options, List<String> parameters) {
      if (options.size() != 0 || parameters.size() == 0 || parameters.size() > 2) {
         _logger.errorf("Invalid arguments: %s %s\n", options.toString(),
               parameters.toString());
         printUsage(Command.SET_TESTRIG);
         return false;
      }
      if (!isSetContainer(true)) {
         return false;
      }

      _currTestrig = parameters.get(0);
      _currEnv = (parameters.size() > 1) ? parameters.get(1) : DEFAULT_ENV_NAME;
      _logger.outputf("Base testrig->env is now %s->%s\n", _currTestrig,
            _currEnv);
      return true;
   }

   private boolean showApiKey(List<String> options, List<String> parameters) {
      if (options.size() != 0 || parameters.size() != 0) {
         _logger.errorf("Invalid arguments: %s %s\n", options.toString(),
               parameters.toString());
         printUsage(Command.SHOW_API_KEY);
         return false;
      }
      _logger.outputf("Current API Key is %s\n", _settings.getApiKey());
      return true;
   }

   private boolean showBatfishLogLevel(List<String> options, List<String> parameters) {
      if (options.size() != 0 || parameters.size() != 0) {
         _logger.errorf("Invalid arguments: %s %s\n", options.toString(),
               parameters.toString());
         printUsage(Command.SHOW_BATFISH_LOGLEVEL);
         return false;
      }
      _logger.outputf(
            "Current batfish log level is %s\n",
            _settings.getBatfishLogLevel());
      return true;
   }

   private boolean showBatfishOptions(List<String> options, List<String> parameters) {
      if (options.size() != 0 || parameters.size() != 0) {
         _logger.errorf("Invalid arguments: %s %s\n", options.toString(),
               parameters.toString());
         printUsage(Command.SHOW_BATFISH_OPTIONS);
         return false;
      }
      _logger.outputf(
            "There are %d additional batfish options\n",
            _additionalBatfishOptions.size());
      for (String option : _additionalBatfishOptions.keySet()) {
         _logger.outputf("    %s : %s \n", option,
               _additionalBatfishOptions.get(option));
      }
      return true;
   }

   private boolean showContainer(List<String> options, List<String> parameters) {
      if (options.size() != 0 || parameters.size() != 0) {
         _logger.errorf("Invalid arguments: %s %s\n", options.toString(),
               parameters.toString());
         printUsage(Command.SHOW_CONTAINER);
         return false;
      }
      _logger.outputf("Current container is %s\n", _currContainerName);
      return true;
   }

   private boolean showCoordinatorHost(List<String> options, List<String> parameters) {
      if (options.size() != 0 || parameters.size() != 0) {
         _logger.errorf("Invalid arguments: %s %s\n", options.toString(),
               parameters.toString());
         printUsage(Command.SHOW_COORDINATOR_HOST);
         return false;
      }
      _logger.outputf(
            "Current coordinator host is %s\n",
            _settings.getCoordinatorHost());
      return true;
   }

   private boolean showDeltaTestrig(List<String> options, List<String> parameters) {
      if (options.size() != 0 || parameters.size() != 0) {
         _logger.errorf("Invalid arguments: %s %s\n", options.toString(),
               parameters.toString());
         printUsage(Command.SHOW_DELTA_TESTRIG);
         return false;
      }
      if (!isSetDeltaEnvironment()) {
         return false;
      }
      _logger.outputf("Delta testrig->environment is %s->%s\n",
            _currDeltaTestrig, _currDeltaEnv);
      return true;
   }

   private boolean showLogLevel(List<String> options, List<String> parameters) {
      if (options.size() != 0 || parameters.size() != 0) {
         _logger.errorf("Invalid arguments: %s %s\n", options.toString(),
               parameters.toString());
         printUsage(Command.SHOW_LOGLEVEL);
         return false;
      }
      _logger.outputf(
            "Current client log level is %s\n",
            _logger.getLogLevelStr());
      return true;
   }

   private boolean showTestrig(List<String> options, List<String> parameters) {
      if (options.size() != 0 || parameters.size() != 0) {
         _logger.errorf("Invalid arguments: %s %s\n", options.toString(),
               parameters.toString());
         printUsage(Command.SHOW_TESTRIG);
         return false;
      }
      if (!isSetTestrig()) {
         return false;
      }
      _logger.outputf("Base testrig->environment is %s->%s\n", _currTestrig,
            _currEnv);
      return true;
   }

   private boolean showVersion(List<String> options, List<String> parameters) {
      if (options.size() != 0 || parameters.size() != 0) {
         _logger.errorf("Invalid arguments: %s %s\n", options.toString(),
               parameters.toString());
         printUsage(Command.SHOW_VERSION);
         return false;
      }
      _logger.outputf("Client version is %s\n", Version.getVersion());

      Map<String, String> map = _workHelper.getInfo();

      if (!map.containsKey(CoordConsts.SVC_KEY_VERSION)) {
         _logger.errorf(
               "key '%s' not found in Info\n",
               CoordConsts.SVC_KEY_VERSION);
         return false;
      }

      String version = map.get(CoordConsts.SVC_KEY_VERSION);
      _logger.outputf("Service version is %s\n", version);
      return true;
   }

   private boolean test(List<String> options, List<String> parameters) throws IOException {
      boolean failingTest = false;
      boolean missingReferenceFile = false;
      boolean testPassed = false;
      int testCommandIndex = 1;
      if (options.size() != 0 || parameters.size() < 2) {
         _logger.errorf("Invalid arguments: %s %s\n", options.toString(),
               parameters.toString());
         printUsage(Command.TEST);
         return false;
      }
      if (parameters.get(testCommandIndex).equals(FLAG_FAILING_TEST)) {
         testCommandIndex++;
         failingTest = true;
      }
      String referenceFileName = parameters.get(0);

      String[] testCommand = parameters
            .subList(testCommandIndex, parameters.size())
            .toArray(new String[0]);

      _logger.debugf("Ref file is %s. \n", referenceFileName,
            parameters.size());
      _logger.debugf("Test command is %s\n", Arrays.toString(testCommand));

      File referenceFile = new File(referenceFileName);

      if (!referenceFile.exists()) {
         _logger.errorf(
               "Reference file does not exist: %s\n",
               referenceFileName);
         missingReferenceFile = true;
      }

      File testoutFile = Files.createTempFile("test", "out").toFile();
      testoutFile.deleteOnExit();

      FileWriter testoutWriter = new FileWriter(testoutFile);

      boolean testCommandSucceeded = processCommand(testCommand, testoutWriter);
      testoutWriter.close();

      if (!failingTest && testCommandSucceeded) {
         try {

            ObjectMapper mapper = new BatfishObjectMapper(
                  getCurrentClassLoader());

            // rewrite new answer string using local implementation
            String testOutput = CommonUtil
                  .readFile(Paths.get(testoutFile.getAbsolutePath()));

            String testAnswerString = testOutput;

            try {
               Answer testAnswer = mapper.readValue(testOutput, Answer.class);
               testAnswerString = mapper.writeValueAsString(testAnswer);
            }
            catch (JsonParseException | UnrecognizedPropertyException e) {
               // not all outputs of process command are of Answer.class type
               // in that case, we use the exact string as initialized above for
               // comparison
            }

            if (!missingReferenceFile) {
               String referenceOutput = CommonUtil
                     .readFile(Paths.get(referenceFileName));

               String referenceAnswerString = referenceOutput;

               // rewrite reference string using local implementation
               Answer referenceAnswer;
               try {
                  referenceAnswer = mapper.readValue(
                        referenceOutput,
                        Answer.class);
                  referenceAnswerString = mapper
                        .writeValueAsString(referenceAnswer);
               }
               catch (JsonParseException | UnrecognizedPropertyException e) {
                  // throw new BatfishException(
                  // "Error reading reference output using current schema
                  // (reference output is likely obsolete)",
                  // e);
                  // not all outputs of process command are of Answer.class type
                  // in that case, we use the exact string as initialized above
                  // for comparison
               }

               // due to options chosen in BatfishObjectMapper, if json
               // outputs were equal, then strings should be equal

               if (referenceAnswerString.equals(testAnswerString)) {
                  testPassed = true;
               }
            }
         }
         catch (Exception e) {
            _logger.error("Exception in comparing test results: "
                  + ExceptionUtils.getStackTrace(e));
         }
      }
      else if (failingTest) {
         testPassed = !testCommandSucceeded;
      }

      StringBuilder sb = new StringBuilder();
      sb.append("'" + testCommand[0]);
      for (int i = 1; i < testCommand.length; i++) {
         sb.append(" " + testCommand[i]);
      }
      sb.append("'");
      String testCommandText = sb.toString();

      String message = "Test: " + testCommandText
            + (failingTest ? " results in error as expected"
            : " matches " + referenceFileName)
            + (testPassed ? ": Pass\n" : ": Fail\n");

      _logger.output(message);
      if (!failingTest) {
         if (!testPassed) {
            String outFileName = referenceFile + ".testout";
            Files.move(
                  Paths.get(testoutFile.getAbsolutePath()),
                  Paths.get(referenceFile + ".testout"),
                  StandardCopyOption.REPLACE_EXISTING);
            _logger.outputf("Copied output to %s\n", outFileName);
         }
      }
      return true;
   }

   private void unsetTestrig(boolean doDelta) {
      if (doDelta) {
         _currDeltaTestrig = null;
         _currDeltaEnv = null;
         _logger.info("Delta testrig and environment are now unset\n");
      }
      else {
         _currTestrig = null;
         _currEnv = null;
         _logger.info("Base testrig and environment are now unset\n");
      }
   }

   private boolean uploadCustomObject(List<String> options, List<String> parameters) {
      if (options.size() != 0 || parameters.size() != 2) {
         _logger.errorf("Invalid arguments: %s %s\n", options.toString(),
               parameters.toString());
         printUsage(Command.UPLOAD_CUSTOM_OBJECT);
         return false;
      }
      if (!isSetTestrig() || !isSetContainer(true)) {
         return false;
      }

      String objectName = parameters.get(0);
      String objectFile = parameters.get(1);

      // upload the object
      return _workHelper.uploadCustomObject(_currContainerName, _currTestrig,
            objectName, objectFile);
   }

   private boolean uploadEnv(
         String fileOrDir, String envName,
         String baseEnvName) throws Exception {
      Path initialUploadTarget = Paths.get(fileOrDir);
      Path uploadTarget = initialUploadTarget;
      boolean createZip = Files.isDirectory(initialUploadTarget);
      if (createZip) {
         uploadTarget = CommonUtil.createTempFile("testrigOrEnv", ".zip");
         ZipUtility.zipFiles(
               initialUploadTarget.toAbsolutePath(),
               uploadTarget.toAbsolutePath());
      }
      try {
         boolean result = _workHelper.uploadEnvironment(_currContainerName,
               _currTestrig, baseEnvName, envName, uploadTarget.toString());
         return result;
      }
      finally {
         if (createZip) {
            CommonUtil.delete(uploadTarget);
         }
      }
   }

   private boolean uploadTestrig(String fileOrDir, String testrigName) {
      Path initialUploadTarget = Paths.get(fileOrDir);
      Path uploadTarget = initialUploadTarget;
      boolean createZip = Files.isDirectory(initialUploadTarget);
      if (createZip) {
         uploadTarget = CommonUtil.createTempFile("testrigOrEnv", "zip");
         ZipUtility.zipFiles(
               initialUploadTarget.toAbsolutePath(),
               uploadTarget.toAbsolutePath());
      }
      try {
         boolean result = _workHelper.uploadTestrig(_currContainerName,
               testrigName, uploadTarget.toString());
         return result;
      }
      finally {
         if (createZip) {
            CommonUtil.delete(uploadTarget);
         }
      }
   }

   private void validateInstanceData(InstanceData instanceData) {
      String description = instanceData.getDescription();
      String q = "Question: '" + instanceData.getInstanceName() + "'";
      if (description == null || description.length() == 0) {
         throw new BatfishException(q + " is missing question description");
      }
      for (Entry<String, Variable> e : instanceData.getVariables().entrySet()) {
         String variableName = e.getKey();
         Variable variable = e.getValue();
         String v = "Variable: '" + variableName + "' in " + q;
         String variableDescription = variable.getDescription();
         if (variableDescription == null || variableDescription.length() == 0) {
            throw new BatfishException(v + " is missing description");
         }
      }
   }

   private boolean validCommandUsage(String[] words) {
      return true;
   }

}<|MERGE_RESOLUTION|>--- conflicted
+++ resolved
@@ -1325,13 +1325,10 @@
          }
          return false;
       }
-<<<<<<< HEAD
       if (!isSetTestrig() || !isSetContainer(true)
             || (delta && !isSetDeltaEnvironment())) {
          return false;
       }
-=======
->>>>>>> 2e4dbb26
       String qTypeStr = parameters.get(0).toLowerCase();
       String paramsLine = String.join(
             " ",
