package org.batfish.main;

import static org.hamcrest.CoreMatchers.containsString;
import static org.hamcrest.CoreMatchers.is;
import static org.hamcrest.Matchers.equalTo;
import static org.hamcrest.collection.IsEmptyCollection.empty;
import static org.junit.Assert.assertThat;

import java.io.File;
import java.io.IOException;
import java.nio.file.Path;
import java.nio.file.Paths;
import java.util.ArrayList;
import java.util.Collections;
import java.util.HashMap;
import java.util.List;
import java.util.Map;
import java.util.SortedMap;
import java.util.TreeMap;
import org.apache.commons.collections4.map.LRUMap;
import org.batfish.common.BatfishException;
import org.batfish.common.BatfishLogger;
import org.batfish.common.CompositeBatfishException;
import org.batfish.config.Settings;
import org.batfish.config.Settings.EnvironmentSettings;
import org.batfish.config.Settings.TestrigSettings;
import org.batfish.datamodel.Configuration;
import org.batfish.datamodel.DataPlane;
import org.batfish.datamodel.answers.ParseStatus;
import org.batfish.datamodel.answers.ParseVendorConfigurationAnswerElement;
import org.batfish.datamodel.collections.BgpAdvertisementsByVrf;
import org.batfish.datamodel.collections.RoutesByVrf;
import org.batfish.representation.host.HostConfiguration;
import org.batfish.vendor.VendorConfiguration;
import org.junit.Rule;
import org.junit.Test;
import org.junit.rules.ExpectedException;
import org.junit.rules.TemporaryFolder;

/** Tests for {@link Batfish}. */
public class BatfishTest {

<<<<<<< HEAD
  @Rule public TemporaryFolder _folder = new TemporaryFolder();

  @Rule public ExpectedException _thrown = ExpectedException.none();

  @Test
  public void testNoFileUnderPath() throws IOException {
    Path emptyFolder = _folder.newFolder("emptyFolder").toPath();
    List<Path> result = Batfish.listAllFiles(emptyFolder);
    assertThat(result, empty());
  }

  @Test
  public void testReadNestedPath() throws IOException {
    Path nestedFolder = _folder.newFolder("nestedDirectory").toPath();
    List<Path> expected = new ArrayList<>();
    expected.add(nestedFolder.resolve("b-test.cfg"));
    expected.add(nestedFolder.resolve("d-test.cfg"));
    expected.add(nestedFolder.resolve("aDirectory").resolve("e-test.cfg"));
    expected.add(nestedFolder.resolve("eDirectory").resolve("a-test.cfg"));
    expected.add(nestedFolder.resolve("eDirectory").resolve("c-test.cfg"));
    for (Path path : expected) {
      path.getParent().toFile().mkdir();
      assertThat(path.toFile().createNewFile(), is(true));
    }
    List<Path> actual = Batfish.listAllFiles(nestedFolder);
    Collections.sort(expected);
    assertThat(expected, equalTo(actual));
  }

  @Test
  public void testReadStartWithDotFile() throws IOException {
    Path startWithDot = _folder.newFolder("startWithDot").toPath();
    File file = startWithDot.resolve(".cfg").toFile();
    file.getParentFile().mkdir();
    assertThat(file.createNewFile(), is(true));
    List<Path> result = Batfish.listAllFiles(startWithDot);
    assertThat(result, is(empty()));
  }

  @Test
  public void testReadUnNestedPath() throws IOException {
    Path unNestedFolder = _folder.newFolder("unNestedDirectory").toPath();
    List<Path> expected = new ArrayList<>();
    expected.add(unNestedFolder.resolve("test1.cfg"));
    expected.add(unNestedFolder.resolve("test2.cfg"));
    expected.add(unNestedFolder.resolve("test3.cfg"));
=======
  @Rule public TemporaryFolder folder = new TemporaryFolder();

  @Rule public ExpectedException thrown = ExpectedException.none();

  // Tests for readIptableFiles method
  private Batfish initBatfish() {
    Settings settings = new Settings(new String[] {});
    settings.setLogger(new BatfishLogger("debug", false));
    final Map<TestrigSettings, SortedMap<String, Configuration>> CACHED_TESTRIGS =
        Collections.synchronizedMap(
            new LRUMap<TestrigSettings, SortedMap<String, Configuration>>(5));
    final Map<TestrigSettings, DataPlane> CACHED_DATA_PLANES =
        Collections.synchronizedMap(new LRUMap<TestrigSettings, DataPlane>(2));
    final Map<EnvironmentSettings, SortedMap<String, BgpAdvertisementsByVrf>>
        CACHED_ENVIRONMENT_BGP_TABLES =
            Collections.synchronizedMap(
                new LRUMap<EnvironmentSettings, SortedMap<String, BgpAdvertisementsByVrf>>(4));
    final Map<EnvironmentSettings, SortedMap<String, RoutesByVrf>>
        CACHED_ENVIRONMENT_ROUTING_TABLES =
            Collections.synchronizedMap(
                new LRUMap<EnvironmentSettings, SortedMap<String, RoutesByVrf>>(4));
    Batfish batfish =
        new Batfish(
            settings,
            CACHED_TESTRIGS,
            CACHED_DATA_PLANES,
            CACHED_ENVIRONMENT_BGP_TABLES,
            CACHED_ENVIRONMENT_ROUTING_TABLES);
    return batfish;
  }

  @Test
  public void testNoFileUnderPath() throws IOException {
    Path emptyFolder = folder.newFolder("emptyFolder").toPath();
    List<Path> result = Batfish.listAllFiles(emptyFolder);
    assertThat(result, empty());
  }

  @Test
  public void testReadMissingIptableFile() throws IOException {
    HostConfiguration host1 = new HostConfiguration();
    host1.setHostname("host1");
    host1.setIptablesFile(Paths.get("iptables").resolve("host1.iptables").toString());
    Map<String, VendorConfiguration> hostConfigurations = new HashMap<>();
    hostConfigurations.put("host1", host1);
    Map<Path, String> iptablesData = new TreeMap<>();
    Path testRigPath = folder.newFolder("testrig").toPath();
    ParseVendorConfigurationAnswerElement answerElement =
        new ParseVendorConfigurationAnswerElement();
    answerElement.getParseStatus().put("host1", ParseStatus.PASSED);
    Batfish batfish = initBatfish();
    String failureMessage =
        "Iptables file iptables/host1.iptables for host host1 "
            + "is not contained within the testrig";
    batfish.readIptableFiles(testRigPath, hostConfigurations, iptablesData, answerElement);
    assertThat(answerElement.getParseStatus().get("host1"), equalTo(ParseStatus.FAILED));
    assertThat(
        answerElement.getErrors().get("host1").prettyPrint(), containsString(failureMessage));
    // When host file failed, verify that error message contains both failure messages
    answerElement.getErrors().clear();
    answerElement
        .getErrors()
        .put(
            "host1",
            new BatfishException("Failed to parse host file: host1").getBatfishStackTrace());
    batfish.readIptableFiles(testRigPath, hostConfigurations, iptablesData, answerElement);
    assertThat(
        answerElement.getErrors().get("host1").prettyPrint(), containsString(failureMessage));
    assertThat(
        answerElement.getErrors().get("host1").prettyPrint(),
        containsString("Failed to parse host file: host1"));
    // When the haltonparseerror flag is set to true
    batfish.getSettings().setHaltOnParseError(true);
    answerElement.getErrors().clear();
    String parseErrorMessage =
        "Fatal exception due to at least one Iptables file is not contained"
            + " within the testrig";
    thrown.expect(CompositeBatfishException.class);
    thrown.expectMessage(parseErrorMessage);
    batfish.readIptableFiles(testRigPath, hostConfigurations, iptablesData, answerElement);
  }

  @Test
  public void testReadNestedPath() throws IOException {
    Path nestedFolder = folder.newFolder("nestedDirectory").toPath();
    List<Path> expected = new ArrayList<>();
    expected.add(nestedFolder.resolve("b-test.cfg"));
    expected.add(nestedFolder.resolve("d-test.cfg"));
    expected.add(nestedFolder.resolve("aDirectory").resolve("e-test.cfg"));
    expected.add(nestedFolder.resolve("eDirectory").resolve("a-test.cfg"));
    expected.add(nestedFolder.resolve("eDirectory").resolve("c-test.cfg"));
>>>>>>> a3ec0a8e
    for (Path path : expected) {
      path.getParent().toFile().mkdir();
      assertThat(path.toFile().createNewFile(), is(true));
    }
<<<<<<< HEAD
    List<Path> actual = Batfish.listAllFiles(unNestedFolder);
    Collections.sort(expected);
    assertThat(expected, equalTo(actual));
  }

  @Test
  public void throwsExceptionWithSpecificType() {
    Path nonExistPath = _folder.getRoot().toPath().resolve("nonExistent");
    _thrown.expect(BatfishException.class);
    _thrown.expectMessage("Failed to walk path: " + nonExistPath);
=======
    List<Path> actual = Batfish.listAllFiles(nestedFolder);
    Collections.sort(expected);
    assertThat(expected, equalTo(actual));
  }

  @Test
  public void testReadStartWithDotFile() throws IOException {
    Path startWithDot = folder.newFolder("startWithDot").toPath();
    File file = startWithDot.resolve(".cfg").toFile();
    file.getParentFile().mkdir();
    assertThat(file.createNewFile(), is(true));
    List<Path> result = Batfish.listAllFiles(startWithDot);
    assertThat(result, is(empty()));
  }

  @Test
  public void testReadUnNestedPath() throws IOException {
    Path unNestedFolder = folder.newFolder("unNestedDirectory").toPath();
    List<Path> expected = new ArrayList<>();
    expected.add(unNestedFolder.resolve("test1.cfg"));
    expected.add(unNestedFolder.resolve("test2.cfg"));
    expected.add(unNestedFolder.resolve("test3.cfg"));
    for (Path path : expected) {
      path.getParent().toFile().mkdir();
      assertThat(path.toFile().createNewFile(), is(true));
    }
    List<Path> actual = Batfish.listAllFiles(unNestedFolder);
    Collections.sort(expected);
    assertThat(expected, equalTo(actual));
  }

  @Test
  public void testReadValidIptableFile() throws IOException {
    HostConfiguration host1 = new HostConfiguration();
    host1.setHostname("host1");
    Path iptablePath = Paths.get("iptables").resolve("host1.iptables");
    host1.setIptablesFile(iptablePath.toString());
    Map<String, VendorConfiguration> hostConfigurations = new HashMap<>();
    hostConfigurations.put("host1", host1);
    Map<Path, String> iptablesData = new TreeMap<>();
    Path testRigPath = folder.newFolder("testrig").toPath();
    File iptableFile = Paths.get(testRigPath.toString(), iptablePath.toString()).toFile();
    iptableFile.getParentFile().mkdir();
    assertThat(iptableFile.createNewFile(), is(true));
    ParseVendorConfigurationAnswerElement answerElement =
        new ParseVendorConfigurationAnswerElement();
    answerElement.getParseStatus().put("host1", ParseStatus.PASSED);
    Batfish batfish = initBatfish();
    batfish.readIptableFiles(testRigPath, hostConfigurations, iptablesData, answerElement);
    assertThat(answerElement.getParseStatus().get("host1"), equalTo(ParseStatus.PASSED));
    assertThat(answerElement.getErrors().size(), is(0));
  }

  @Test
  public void throwsExceptionWithSpecificType() {
    Path nonExistPath = folder.getRoot().toPath().resolve("nonExistent");
    thrown.expect(BatfishException.class);
    thrown.expectMessage("Failed to walk path: " + nonExistPath);
>>>>>>> a3ec0a8e
    Batfish.listAllFiles(nonExistPath);
  }
}<|MERGE_RESOLUTION|>--- conflicted
+++ resolved
@@ -40,57 +40,9 @@
 /** Tests for {@link Batfish}. */
 public class BatfishTest {
 
-<<<<<<< HEAD
   @Rule public TemporaryFolder _folder = new TemporaryFolder();
 
   @Rule public ExpectedException _thrown = ExpectedException.none();
-
-  @Test
-  public void testNoFileUnderPath() throws IOException {
-    Path emptyFolder = _folder.newFolder("emptyFolder").toPath();
-    List<Path> result = Batfish.listAllFiles(emptyFolder);
-    assertThat(result, empty());
-  }
-
-  @Test
-  public void testReadNestedPath() throws IOException {
-    Path nestedFolder = _folder.newFolder("nestedDirectory").toPath();
-    List<Path> expected = new ArrayList<>();
-    expected.add(nestedFolder.resolve("b-test.cfg"));
-    expected.add(nestedFolder.resolve("d-test.cfg"));
-    expected.add(nestedFolder.resolve("aDirectory").resolve("e-test.cfg"));
-    expected.add(nestedFolder.resolve("eDirectory").resolve("a-test.cfg"));
-    expected.add(nestedFolder.resolve("eDirectory").resolve("c-test.cfg"));
-    for (Path path : expected) {
-      path.getParent().toFile().mkdir();
-      assertThat(path.toFile().createNewFile(), is(true));
-    }
-    List<Path> actual = Batfish.listAllFiles(nestedFolder);
-    Collections.sort(expected);
-    assertThat(expected, equalTo(actual));
-  }
-
-  @Test
-  public void testReadStartWithDotFile() throws IOException {
-    Path startWithDot = _folder.newFolder("startWithDot").toPath();
-    File file = startWithDot.resolve(".cfg").toFile();
-    file.getParentFile().mkdir();
-    assertThat(file.createNewFile(), is(true));
-    List<Path> result = Batfish.listAllFiles(startWithDot);
-    assertThat(result, is(empty()));
-  }
-
-  @Test
-  public void testReadUnNestedPath() throws IOException {
-    Path unNestedFolder = _folder.newFolder("unNestedDirectory").toPath();
-    List<Path> expected = new ArrayList<>();
-    expected.add(unNestedFolder.resolve("test1.cfg"));
-    expected.add(unNestedFolder.resolve("test2.cfg"));
-    expected.add(unNestedFolder.resolve("test3.cfg"));
-=======
-  @Rule public TemporaryFolder folder = new TemporaryFolder();
-
-  @Rule public ExpectedException thrown = ExpectedException.none();
 
   // Tests for readIptableFiles method
   private Batfish initBatfish() {
@@ -121,7 +73,7 @@
 
   @Test
   public void testNoFileUnderPath() throws IOException {
-    Path emptyFolder = folder.newFolder("emptyFolder").toPath();
+    Path emptyFolder = _folder.newFolder("emptyFolder").toPath();
     List<Path> result = Batfish.listAllFiles(emptyFolder);
     assertThat(result, empty());
   }
@@ -172,30 +124,17 @@
 
   @Test
   public void testReadNestedPath() throws IOException {
-    Path nestedFolder = folder.newFolder("nestedDirectory").toPath();
+    Path nestedFolder = _folder.newFolder("nestedDirectory").toPath();
     List<Path> expected = new ArrayList<>();
     expected.add(nestedFolder.resolve("b-test.cfg"));
     expected.add(nestedFolder.resolve("d-test.cfg"));
     expected.add(nestedFolder.resolve("aDirectory").resolve("e-test.cfg"));
     expected.add(nestedFolder.resolve("eDirectory").resolve("a-test.cfg"));
     expected.add(nestedFolder.resolve("eDirectory").resolve("c-test.cfg"));
->>>>>>> a3ec0a8e
     for (Path path : expected) {
       path.getParent().toFile().mkdir();
       assertThat(path.toFile().createNewFile(), is(true));
     }
-<<<<<<< HEAD
-    List<Path> actual = Batfish.listAllFiles(unNestedFolder);
-    Collections.sort(expected);
-    assertThat(expected, equalTo(actual));
-  }
-
-  @Test
-  public void throwsExceptionWithSpecificType() {
-    Path nonExistPath = _folder.getRoot().toPath().resolve("nonExistent");
-    _thrown.expect(BatfishException.class);
-    _thrown.expectMessage("Failed to walk path: " + nonExistPath);
-=======
     List<Path> actual = Batfish.listAllFiles(nestedFolder);
     Collections.sort(expected);
     assertThat(expected, equalTo(actual));
@@ -203,7 +142,7 @@
 
   @Test
   public void testReadStartWithDotFile() throws IOException {
-    Path startWithDot = folder.newFolder("startWithDot").toPath();
+    Path startWithDot = _folder.newFolder("startWithDot").toPath();
     File file = startWithDot.resolve(".cfg").toFile();
     file.getParentFile().mkdir();
     assertThat(file.createNewFile(), is(true));
@@ -213,7 +152,7 @@
 
   @Test
   public void testReadUnNestedPath() throws IOException {
-    Path unNestedFolder = folder.newFolder("unNestedDirectory").toPath();
+    Path unNestedFolder = _folder.newFolder("unNestedDirectory").toPath();
     List<Path> expected = new ArrayList<>();
     expected.add(unNestedFolder.resolve("test1.cfg"));
     expected.add(unNestedFolder.resolve("test2.cfg"));
@@ -251,10 +190,9 @@
 
   @Test
   public void throwsExceptionWithSpecificType() {
-    Path nonExistPath = folder.getRoot().toPath().resolve("nonExistent");
-    thrown.expect(BatfishException.class);
-    thrown.expectMessage("Failed to walk path: " + nonExistPath);
->>>>>>> a3ec0a8e
+    Path nonExistPath = _folder.getRoot().toPath().resolve("nonExistent");
+    _thrown.expect(BatfishException.class);
+    _thrown.expectMessage("Failed to walk path: " + nonExistPath);
     Batfish.listAllFiles(nonExistPath);
   }
 }