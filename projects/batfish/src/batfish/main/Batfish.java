--- conflicted
+++ resolved
@@ -207,11 +207,12 @@
       String logicPackageResourceName = LogicResourceLocator.class.getPackage()
             .getName().replace('.', SEPARATOR.charAt(0));
       try {
-         logicBinDirPath = Paths.get(LogicResourceLocator.class.getClassLoader()
-               .getResource(logicPackageResourceName).toURI());
+         logicBinDirPath = Paths.get(LogicResourceLocator.class
+               .getClassLoader().getResource(logicPackageResourceName).toURI());
       }
       catch (URISyntaxException e) {
-         throw new BatfishException("Failed to resolve logic output directory", e);
+         throw new BatfishException("Failed to resolve logic output directory",
+               e);
       }
       Path logicSrcDirPath = Paths.get(_settings.getLogicSrcDir());
       final Set<Path> logicFiles = new TreeSet<Path>();
@@ -258,8 +259,10 @@
                predicateSemantics);
          walker.walk(resolver, tree);
       }
-      PredicateInfo predicateInfo = new PredicateInfo(predicateSemantics, predicateValueTypes, functions, qualifiedNameMap);
-      File predicateInfoFile = logicBinDirPath.resolve(PREDICATE_INFO_FILENAME).toFile();
+      PredicateInfo predicateInfo = new PredicateInfo(predicateSemantics,
+            predicateValueTypes, functions, qualifiedNameMap);
+      File predicateInfoFile = logicBinDirPath.resolve(PREDICATE_INFO_FILENAME)
+            .toFile();
       serializeObject(predicateInfo, predicateInfoFile);
    }
 
@@ -1577,26 +1580,8 @@
    public void writeTopologyFacts(String testRigPath,
          Map<String, Configuration> configurations,
          Map<String, StringBuilder> factBins) {
-<<<<<<< HEAD
-      Path topologyFilePath = Paths.get(testRigPath, TOPOLOGY_FILENAME);
-      // Get generated facts from topology file
-      String topologyFileText = null;
-      boolean guess = false;
       print(1, "*** PARSING TOPOLOGY ***\n");
       resetTimer();
-      if (Files.exists(topologyFilePath)) {
-         topologyFileText = readFile(topologyFilePath.toFile());
-      }
-      else {
-         // tell logicblox to guess adjacencies based on interface subnetworks
-         print(1, "*** (GUESSING TOPOLOGY IN ABSENCE OF EXPLICIT FILE) ***\n");
-         StringBuilder wGuessTopology = factBins.get("GuessTopology");
-         wGuessTopology.append("1\n");
-         guess = true;
-      }
-      if (!guess) {
-         parseTopology(testRigPath, topologyFileText, factBins);
-=======
       // TODO: Use flag to extract topology from interface descriptions.
       if (Boolean.FALSE) {
          Topology topology = inferTopologyFromInterfaceDescriptions(
@@ -1609,14 +1594,9 @@
                topology.dumpDot(out);
                out.close();
             }
-            catch (FileNotFoundException e) {
-               error(0, "Unable to write topology dot-file.");
-               e.printStackTrace();
-               quit(1);
-            }
             catch (IOException e) {
-               // TODO Auto-generated catch block
-               e.printStackTrace();
+               throw new BatfishException("Unable to write topology dot-file.",
+                     e);
             }
          }
       }
@@ -1625,13 +1605,10 @@
          // Get generated facts from topology file
          String topologyFileText = null;
          boolean guess = false;
-         print(1, "*** PARSING TOPOLOGY ***\n");
-         resetTimer();
-         try {
-            topologyFileText = FileUtils.readFileToString(topologyFilePath
-                  .toFile());
-         }
-         catch (FileNotFoundException e) {
+         if (Files.exists(topologyFilePath)) {
+            topologyFileText = readFile(topologyFilePath.toFile());
+         }
+         else {
             // tell logicblox to guess adjacencies based on interface
             // subnetworks
             print(1,
@@ -1640,14 +1617,9 @@
             wGuessTopology.append("1\n");
             guess = true;
          }
-         catch (IOException e) {
-            e.printStackTrace();
-            quit(1);
-         }
          if (!guess) {
             parseTopology(testRigPath, topologyFileText, factBins);
          }
->>>>>>> e01e3ccd
       }
       printElapsedTime();
    }
