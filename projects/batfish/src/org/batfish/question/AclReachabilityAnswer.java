package org.batfish.question;

import java.util.ArrayList;
import java.util.List;
import java.util.Map;
import java.util.Set;
import java.util.TreeMap;
import java.util.TreeSet;
import java.util.Map.Entry;

import org.batfish.common.BatfishLogger;
import org.batfish.common.Pair;
import org.batfish.datamodel.Configuration;
import org.batfish.datamodel.IpAccessList;
import org.batfish.datamodel.IpAccessListLine;
import org.batfish.datamodel.answers.AclLinesAnswerElement;
import org.batfish.datamodel.answers.Answer;
import org.batfish.datamodel.questions.AclReachabilityQuestion;
import org.batfish.main.Batfish;
import org.batfish.main.Settings;
import org.batfish.z3.AclLine;
import org.batfish.z3.AclReachabilityQuerySynthesizer;
import org.batfish.z3.NodSatJob;
import org.batfish.z3.Synthesizer;

public class AclReachabilityAnswer extends Answer {

   private Batfish _batfish;

   private BatfishLogger _logger;

   private Settings _settings;

   public AclReachabilityAnswer(Batfish batfish,
         AclReachabilityQuestion question) {
<<<<<<< HEAD
      setQuestion(question);
=======
>>>>>>> bc66ca95
      _logger = batfish.getLogger();
      _batfish = batfish;
      _settings = batfish.getSettings();

      batfish.checkConfigurations();
<<<<<<< HEAD
      Map<String, Configuration> configurations = batfish
            .loadConfigurations();
=======
      Map<String, Configuration> configurations = batfish.loadConfigurations();
>>>>>>> bc66ca95
      Synthesizer aclSynthesizer = synthesizeAcls(configurations);
      List<NodSatJob<AclLine>> jobs = new ArrayList<NodSatJob<AclLine>>();
      for (Entry<String, Configuration> e : configurations.entrySet()) {
         String hostname = e.getKey();
         Configuration c = e.getValue();
<<<<<<< HEAD
         for (Entry<String, IpAccessList> e2 : c.getIpAccessLists()
               .entrySet()) {
=======
         for (Entry<String, IpAccessList> e2 : c.getIpAccessLists().entrySet()) {
>>>>>>> bc66ca95
            String aclName = e2.getKey();
            // skip juniper srx inbound filters, as they can't really contain
            // operator error
            if (aclName.contains("~ZONE_INTERFACE_FILTER~")
                  || aclName.contains("~INBOUND_ZONE_FILTER~")) {
               continue;
            }
            IpAccessList acl = e2.getValue();
            int numLines = acl.getLines().size();
            if (numLines == 0) {
               _logger.redflag("RED_FLAG: Acl \"" + hostname + ":" + aclName
                     + "\" contains no lines\n");
               continue;
            }
            AclReachabilityQuerySynthesizer query = new AclReachabilityQuerySynthesizer(
                  hostname, aclName, numLines);
            NodSatJob<AclLine> job = new NodSatJob<AclLine>(aclSynthesizer,
                  query);
            jobs.add(job);
         }
      }
      Map<AclLine, Boolean> output = new TreeMap<AclLine, Boolean>();
      batfish.computeNodSatOutput(jobs, output);
      Set<Pair<String, String>> aclsWithUnreachableLines = new TreeSet<Pair<String, String>>();
      Set<Pair<String, String>> allAcls = new TreeSet<Pair<String, String>>();
      int numUnreachableLines = 0;
      int numLines = output.entrySet().size();
      for (Entry<AclLine, Boolean> e : output.entrySet()) {
         AclLine aclLine = e.getKey();
         boolean sat = e.getValue();
         String hostname = aclLine.getHostname();
         String aclName = aclLine.getAclName();
         Pair<String, String> qualifiedAclName = new Pair<String, String>(
               hostname, aclName);
         allAcls.add(qualifiedAclName);
         if (!sat) {
            numUnreachableLines++;
            aclsWithUnreachableLines.add(qualifiedAclName);
         }
      }
      AclLinesAnswerElement answerElement = new AclLinesAnswerElement();
      for (Entry<AclLine, Boolean> e : output.entrySet()) {
         AclLine aclLine = e.getKey();
         boolean sat = e.getValue();
         String hostname = aclLine.getHostname();
         String aclName = aclLine.getAclName();
         Pair<String, String> qualifiedAclName = new Pair<String, String>(
               hostname, aclName);
         IpAccessList ipAccessList = configurations.get(hostname)
               .getIpAccessLists().get(aclName);
         int line = aclLine.getLine();
         if (aclsWithUnreachableLines.contains(qualifiedAclName)) {
            if (sat) {
               _logger.outputf("%s:%s:%d is REACHABLE\n", hostname, aclName,
                     line);
               answerElement.addReachableLine(hostname, ipAccessList, line);
            }
            else {
               Configuration c = configurations.get(aclLine.getHostname());
<<<<<<< HEAD
               IpAccessList acl = c.getIpAccessLists().get(
                     aclLine.getAclName());
               IpAccessListLine ipAccessListLine = acl.getLines().get(line);
               _logger.outputf("%s:%s:%d is UNREACHABLE\n\t%s\n", hostname,
                     aclName, line, ipAccessListLine.toString());
               answerElement
               .addUnreachableLine(hostname, ipAccessList, line);
=======
               IpAccessList acl = c.getIpAccessLists()
                     .get(aclLine.getAclName());
               IpAccessListLine ipAccessListLine = acl.getLines().get(line);
               _logger.outputf("%s:%s:%d is UNREACHABLE\n\t%s\n", hostname,
                     aclName, line, ipAccessListLine.toString());
               answerElement.addUnreachableLine(hostname, ipAccessList, line);
>>>>>>> bc66ca95
               aclsWithUnreachableLines.add(qualifiedAclName);
            }
         }
         else {
            answerElement.addReachableLine(hostname, ipAccessList, line);
         }
      }
      for (Pair<String, String> qualfiedAcl : aclsWithUnreachableLines) {
         String hostname = qualfiedAcl.getFirst();
         String aclName = qualfiedAcl.getSecond();
<<<<<<< HEAD
         _logger.outputf("%s:%s has at least 1 unreachable line\n",
               hostname, aclName);
=======
         _logger.outputf("%s:%s has at least 1 unreachable line\n", hostname,
               aclName);
>>>>>>> bc66ca95
      }
      int numAclsWithUnreachableLines = aclsWithUnreachableLines.size();
      int numAcls = allAcls.size();
      double percentUnreachableAcls = 100d * numAclsWithUnreachableLines
            / numAcls;
      double percentUnreachableLines = 100d * numUnreachableLines / numLines;
      _logger.outputf("SUMMARY:\n");
      _logger.outputf("\t%d/%d (%.1f%%) acls have unreachable lines\n",
            numAclsWithUnreachableLines, numAcls, percentUnreachableAcls);
      _logger.outputf("\t%d/%d (%.1f%%) acl lines are unreachable\n",
            numUnreachableLines, numLines, percentUnreachableLines);
      addAnswerElement(answerElement);
<<<<<<< HEAD
      setStatus(AnswerStatus.SUCCESS);
=======
>>>>>>> bc66ca95
   }

   private Synthesizer synthesizeAcls(Map<String, Configuration> configurations) {
      _logger.info("\n*** GENERATING Z3 LOGIC ***\n");
      _batfish.resetTimer();

      _logger.info("Synthesizing Z3 ACL logic...");
      Synthesizer s = new Synthesizer(configurations, _settings.getSimplify());

      List<String> warnings = s.getWarnings();
      int numWarnings = warnings.size();
      if (numWarnings == 0) {
         _logger.info("OK\n");
      }
      else {
         for (String warning : warnings) {
            _logger.warn(warning);
         }
      }
      _batfish.printElapsedTime();
      return s;
   }

}<|MERGE_RESOLUTION|>--- conflicted
+++ resolved
@@ -33,32 +33,18 @@
 
    public AclReachabilityAnswer(Batfish batfish,
          AclReachabilityQuestion question) {
-<<<<<<< HEAD
-      setQuestion(question);
-=======
->>>>>>> bc66ca95
       _logger = batfish.getLogger();
       _batfish = batfish;
       _settings = batfish.getSettings();
 
       batfish.checkConfigurations();
-<<<<<<< HEAD
-      Map<String, Configuration> configurations = batfish
-            .loadConfigurations();
-=======
       Map<String, Configuration> configurations = batfish.loadConfigurations();
->>>>>>> bc66ca95
       Synthesizer aclSynthesizer = synthesizeAcls(configurations);
       List<NodSatJob<AclLine>> jobs = new ArrayList<NodSatJob<AclLine>>();
       for (Entry<String, Configuration> e : configurations.entrySet()) {
          String hostname = e.getKey();
          Configuration c = e.getValue();
-<<<<<<< HEAD
-         for (Entry<String, IpAccessList> e2 : c.getIpAccessLists()
-               .entrySet()) {
-=======
          for (Entry<String, IpAccessList> e2 : c.getIpAccessLists().entrySet()) {
->>>>>>> bc66ca95
             String aclName = e2.getKey();
             // skip juniper srx inbound filters, as they can't really contain
             // operator error
@@ -118,22 +104,12 @@
             }
             else {
                Configuration c = configurations.get(aclLine.getHostname());
-<<<<<<< HEAD
-               IpAccessList acl = c.getIpAccessLists().get(
-                     aclLine.getAclName());
-               IpAccessListLine ipAccessListLine = acl.getLines().get(line);
-               _logger.outputf("%s:%s:%d is UNREACHABLE\n\t%s\n", hostname,
-                     aclName, line, ipAccessListLine.toString());
-               answerElement
-               .addUnreachableLine(hostname, ipAccessList, line);
-=======
                IpAccessList acl = c.getIpAccessLists()
                      .get(aclLine.getAclName());
                IpAccessListLine ipAccessListLine = acl.getLines().get(line);
                _logger.outputf("%s:%s:%d is UNREACHABLE\n\t%s\n", hostname,
                      aclName, line, ipAccessListLine.toString());
                answerElement.addUnreachableLine(hostname, ipAccessList, line);
->>>>>>> bc66ca95
                aclsWithUnreachableLines.add(qualifiedAclName);
             }
          }
@@ -144,13 +120,8 @@
       for (Pair<String, String> qualfiedAcl : aclsWithUnreachableLines) {
          String hostname = qualfiedAcl.getFirst();
          String aclName = qualfiedAcl.getSecond();
-<<<<<<< HEAD
-         _logger.outputf("%s:%s has at least 1 unreachable line\n",
-               hostname, aclName);
-=======
          _logger.outputf("%s:%s has at least 1 unreachable line\n", hostname,
                aclName);
->>>>>>> bc66ca95
       }
       int numAclsWithUnreachableLines = aclsWithUnreachableLines.size();
       int numAcls = allAcls.size();
@@ -163,10 +134,6 @@
       _logger.outputf("\t%d/%d (%.1f%%) acl lines are unreachable\n",
             numUnreachableLines, numLines, percentUnreachableLines);
       addAnswerElement(answerElement);
-<<<<<<< HEAD
-      setStatus(AnswerStatus.SUCCESS);
-=======
->>>>>>> bc66ca95
    }
 
    private Synthesizer synthesizeAcls(Map<String, Configuration> configurations) {
