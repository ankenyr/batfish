parser grammar Cisco_logging;

import Cisco_common;

options {
   tokenVocab = CiscoLexer;
}

logging_archive
:
   ARCHIVE ~NEWLINE* NEWLINE
   (
      logging_archive_null
   )*
;

logging_archive_null
:
   NO?
   (
      ARCHIVE_LENGTH
      | DEVICE
      | FREQUENCY
   ) ~NEWLINE* NEWLINE
;

logging_buffered
:
   BUFFERED size = DEC? logging_severity? NEWLINE
;

logging_console
:
   CONSOLE
   (
      DISABLE
      | logging_severity
   )?
   (
      EXCEPT ERRORS
   )? NEWLINE
;

logging_enable
:
   ENABLE NEWLINE
;

logging_format
:
   FORMAT
   (
      (
         HOSTNAME FQDN
      )
      |
      (
         TIMESTAMP
         (
            HIGH_RESOLUTION
            |
            (
               TRADITIONAL ~NEWLINE*
            )
         )
      )
   ) NEWLINE
;

logging_host
:
   HOST iname = variable? hostname = variable
   (
      VRF variable
   )? NEWLINE
;

logging_null
:
   (
<<<<<<< HEAD
   	  ALARM
   	  | ARCHIVE
=======
      ALARM
>>>>>>> b9f7477f
      | ASDM
      | ASDM_BUFFER_SIZE
      | BUFFER_SIZE
      | DEBUG_TRACE
      | DISCRIMINATOR
      | ESM
      | EVENT
      | EVENTS
      | FACILITY
      | HISTORY
      | IP_ADDRESS
      | IP
      | IPV6_ADDRESS
      | LEVEL
      | LINECARD
      | LOGFILE
      | MESSAGE_COUNTER
      | MONITOR
      | PERMIT_HOSTDOWN
      | QUEUE_LIMIT
      | RATE_LIMIT
      | SEQUENCE_NUMS
      | SERVER
      | SERVER_ARP
      | SNMP_AUTHFAIL
      | SUPPRESS
      | SYNCHRONOUS
      | TIMESTAMP
      | VRF
   ) ~NEWLINE* NEWLINE logging_null_inner*
;

logging_null_inner
:
   (
   	  ARCHIVE_LENGTH
	  | ALARM
	  | ALL_OF_ROUTER
	  | DEVICE
	  | FREQUENCY
   ) ~NEWLINE* NEWLINE
;

logging_on
:
   ON NEWLINE
;

logging_severity
:
   DEC
   | ALERTS
   | CRITICAL
   | DEBUGGING
   | EMERGENCIES
   | ERRORS
   | INFORMATIONAL
   | NOTIFICATIONS
   | WARNINGS
;

logging_source_interface
:
   SOURCE_INTERFACE interface_name
   (
      VRF variable
   )? NEWLINE
;

logging_suppress
:
   SUPPRESS ~NEWLINE* NEWLINE
   (
      logging_suppress_null
   )*
;

logging_suppress_null
:
   NO?
   (
      ALARM
      | ALL_ALARMS
      | ALL_OF_ROUTER
   ) ~NEWLINE* NEWLINE
;

logging_trap
:
   TRAP logging_severity? NEWLINE
;

s_logging
:
   LOGGING
   (
      logging_archive
      | logging_buffered
      | logging_console
      | logging_enable
      | logging_format
      | logging_host
      | logging_null
      | logging_on
      | logging_source_interface
      | logging_suppress
      | logging_trap
   )
;<|MERGE_RESOLUTION|>--- conflicted
+++ resolved
@@ -78,12 +78,7 @@
 logging_null
 :
    (
-<<<<<<< HEAD
-   	  ALARM
-   	  | ARCHIVE
-=======
       ALARM
->>>>>>> b9f7477f
       | ASDM
       | ASDM_BUFFER_SIZE
       | BUFFER_SIZE
@@ -109,21 +104,9 @@
       | SERVER
       | SERVER_ARP
       | SNMP_AUTHFAIL
-      | SUPPRESS
       | SYNCHRONOUS
       | TIMESTAMP
       | VRF
-   ) ~NEWLINE* NEWLINE logging_null_inner*
-;
-
-logging_null_inner
-:
-   (
-   	  ARCHIVE_LENGTH
-	  | ALARM
-	  | ALL_OF_ROUTER
-	  | DEVICE
-	  | FREQUENCY
    ) ~NEWLINE* NEWLINE
 ;
 
