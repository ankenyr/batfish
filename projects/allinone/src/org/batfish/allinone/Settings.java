package org.batfish.allinone;

import java.nio.file.Paths;

import org.batfish.allinone.config.ConfigurationLocator;
import org.batfish.common.BaseSettings;
import org.batfish.common.BatfishLogger;
import org.batfish.common.BfConsts;
import org.batfish.common.CoordConsts;
import org.batfish.common.Util;

public class Settings extends BaseSettings {

   private static final String ARG_API_KEY = "apikey";
   private static final String ARG_COMMAND_FILE = "cmdfile";
   private static final String ARG_HELP = "help";
   private static final String ARG_LOG_FILE = "logfile";
   private static final String ARG_LOG_LEVEL = "loglevel";
   private static final String ARG_BATFISH_ARGS = "batfishargs";
   private static final String ARG_CLIENT_ARGS = "clientargs";
   private static final String ARG_COORDINATOR_ARGS = "coordinatorargs";
   private static final String ARG_TESTRIG_DIR = "testrigdir";

   private static final String EXECUTABLE_NAME = "allinone";

   private String _apiKey;
   private String _batfishArgs;
   private String _clientArgs;
   private String _coordinatorArgs;
   private String _commandFile;
   private String _logFile;
   private String _logLevel;
   private String _testrigDir;

   public Settings(String[] args) throws Exception {
      super(Util.getConfigProperties(ConfigurationLocator.class,
            BfConsts.RELPATH_CONFIG_FILE_NAME_ALLINONE));

      initConfigDefaults();

      initOptions();
      parseCommandLine(args);
   }

   public String getApiKey() {
      return _apiKey;
   }

   public String getBatfishArgs() {
      return _batfishArgs;
   }

   public String getCommandFile() {
      return _commandFile;
   }

   public String getClientArgs() {
      return _clientArgs;
   }

   public String getCoordinatorArgs() {
      return _coordinatorArgs;
   }

   public String getLogFile() {
      return _logFile;
   }

   public String getLogLevel() {
      return _logLevel;
   }

   public String getTestrigDir() {
      return _testrigDir;
   }

   private void initConfigDefaults() {
      setDefaultProperty(ARG_API_KEY, CoordConsts.DEFAULT_API_KEY);
      setDefaultProperty(ARG_COMMAND_FILE, 
            Paths.get(org.batfish.common.Util.getJarOrClassDir(
                  ConfigurationLocator.class).getAbsolutePath(), "default_commands")
                  .toAbsolutePath().toString());
      setDefaultProperty(ARG_HELP, false);
      setDefaultProperty(ARG_LOG_FILE, null);
      setDefaultProperty(ARG_LOG_LEVEL,
            BatfishLogger.getLogLevelStr(BatfishLogger.LEVEL_WARN));
      setDefaultProperty(ARG_BATFISH_ARGS, "-servicemode -register true");
      setDefaultProperty(ARG_CLIENT_ARGS, "-coordinatorhost localhost");
      setDefaultProperty(ARG_COORDINATOR_ARGS, null);
   }

   private void initOptions() {
      addOption(ARG_API_KEY, "API key for the coordinator", "apikey");

      addOption(ARG_COMMAND_FILE,
            "read commands from the specified command file", "cmdfile");

      addBooleanOption(ARG_HELP, "print this message");

      addOption(ARG_LOG_FILE, "send output to specified log file", "logfile");

      addOption(ARG_LOG_LEVEL, "log level", "loglevel");

      addOption(ARG_BATFISH_ARGS, "arguments for batfish process",
            "batfish_args");

<<<<<<< HEAD
      addOption(ARG_CLIENT_ARGS, "arguments for the client process",
              "client_args");
=======
      addOption(ARG_COORDINATOR_ARGS, "arguments for the client process",
            "client_args");
>>>>>>> 943b0a3e

      addOption(ARG_COMMAND_FILE, "which command file to use",
            "command_file");

      addOption(ARG_COORDINATOR_ARGS, "arguments for coordinator process",
            "coordinator_args");

      addOption(ARG_TESTRIG_DIR, "where the testrig sits", "testrig_dir");

   }

   private void parseCommandLine(String[] args) {
      initCommandLine(args);

      if (getBooleanOptionValue(ARG_HELP)) {
         printHelp(EXECUTABLE_NAME);
         System.exit(0);
      }

      _apiKey = getStringOptionValue(ARG_API_KEY);
      _commandFile = getStringOptionValue(ARG_COMMAND_FILE);
      _logFile = getStringOptionValue(ARG_LOG_FILE);
      _logLevel = getStringOptionValue(ARG_LOG_LEVEL);
      _batfishArgs = getStringOptionValue(ARG_BATFISH_ARGS);
      _clientArgs = getStringOptionValue(ARG_CLIENT_ARGS);
      _coordinatorArgs = getStringOptionValue(ARG_COORDINATOR_ARGS);
      _testrigDir = getStringOptionValue(ARG_TESTRIG_DIR);
   }
}<|MERGE_RESOLUTION|>--- conflicted
+++ resolved
@@ -104,13 +104,8 @@
       addOption(ARG_BATFISH_ARGS, "arguments for batfish process",
             "batfish_args");
 
-<<<<<<< HEAD
       addOption(ARG_CLIENT_ARGS, "arguments for the client process",
               "client_args");
-=======
-      addOption(ARG_COORDINATOR_ARGS, "arguments for the client process",
-            "client_args");
->>>>>>> 943b0a3e
 
       addOption(ARG_COMMAND_FILE, "which command file to use",
             "command_file");
