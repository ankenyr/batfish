package org.batfish.question;

import java.util.Iterator;
import java.util.Map;
import java.util.SortedMap;
import java.util.SortedSet;
import java.util.TreeMap;
import java.util.TreeSet;
import java.util.Map.Entry;
import java.util.regex.Pattern;
import java.util.regex.PatternSyntaxException;

import org.batfish.common.Answerer;
import org.batfish.common.BatfishException;
import org.batfish.common.plugin.IBatfish;
import org.batfish.common.util.BatfishObjectMapper;
import org.batfish.datamodel.Configuration;
import org.batfish.datamodel.Interface;
import org.batfish.datamodel.IsisInterfaceMode;
import org.batfish.datamodel.answers.AnswerElement;
import org.batfish.datamodel.questions.Question;
import org.codehaus.jettison.json.JSONException;
import org.codehaus.jettison.json.JSONObject;

import com.fasterxml.jackson.annotation.JsonProperty;
import com.fasterxml.jackson.core.JsonProcessingException;
import com.fasterxml.jackson.databind.ObjectMapper;

public class IsisLoopbacksQuestionPlugin extends QuestionPlugin {

   public static class IsisLoopbacksAnswerElement implements AnswerElement {

      private SortedMap<String, SortedSet<String>> _inactive;

      private SortedMap<String, SortedSet<String>> _l1;

      private SortedMap<String, SortedSet<String>> _l1Active;

      private SortedMap<String, SortedSet<String>> _l1Passive;

      private SortedMap<String, SortedSet<String>> _l2;

      private SortedMap<String, SortedSet<String>> _l2Active;

      private SortedMap<String, SortedSet<String>> _l2Passive;

      private SortedMap<String, SortedSet<String>> _running;

      public IsisLoopbacksAnswerElement() {
         _inactive = new TreeMap<>();
         _l1 = new TreeMap<>();
         _l1Active = new TreeMap<>();
         _l1Passive = new TreeMap<>();
         _l2 = new TreeMap<>();
         _l2Active = new TreeMap<>();
         _l2Passive = new TreeMap<>();
         _running = new TreeMap<>();
      }

      public void add(SortedMap<String, SortedSet<String>> map, String hostname,
            String interfaceName) {
         SortedSet<String> interfacesByHostname = map.get(hostname);
         if (interfacesByHostname == null) {
            interfacesByHostname = new TreeSet<>();
            map.put(hostname, interfacesByHostname);
         }
         interfacesByHostname.add(interfaceName);
      }

      public SortedMap<String, SortedSet<String>> getInactive() {
         return _inactive;
      }

      public SortedMap<String, SortedSet<String>> getL1() {
         return _l1;
      }

      public SortedMap<String, SortedSet<String>> getL1Active() {
         return _l1Active;
      }

      public SortedMap<String, SortedSet<String>> getL1Passive() {
         return _l1Passive;
      }

      public SortedMap<String, SortedSet<String>> getL2() {
         return _l2;
      }

      public SortedMap<String, SortedSet<String>> getL2Active() {
         return _l2Active;
      }

      public SortedMap<String, SortedSet<String>> getL2Passive() {
         return _l2Passive;
      }

      public SortedMap<String, SortedSet<String>> getRunning() {
         return _running;
      }

      @Override
      public String prettyPrint() throws JsonProcessingException {
         // TODO: change this function to pretty print the answer
         ObjectMapper mapper = new BatfishObjectMapper();
         return mapper.writeValueAsString(this);
      }

      public void setInactive(SortedMap<String, SortedSet<String>> inactive) {
         _inactive = inactive;
      }

      public void setL1(SortedMap<String, SortedSet<String>> l1) {
         _l1 = l1;
      }

      public void setL1Active(SortedMap<String, SortedSet<String>> l1Active) {
         _l1Active = l1Active;
      }

      public void setL1Passive(SortedMap<String, SortedSet<String>> l1Passive) {
         _l1Passive = l1Passive;
      }

      public void setL2(SortedMap<String, SortedSet<String>> l2) {
         _l2 = l2;
      }

      public void setL2Active(SortedMap<String, SortedSet<String>> l2Active) {
         _l2Active = l2Active;
      }

      public void setL2Passive(SortedMap<String, SortedSet<String>> l2Passive) {
         _l2Passive = l2Passive;
      }

      public void setRunning(SortedMap<String, SortedSet<String>> running) {
         _running = running;
      }
   }

   public static class IsisLoopbacksAnswerer extends Answerer {

      public IsisLoopbacksAnswerer(Question question, IBatfish batfish) {
         super(question, batfish);
      }

      @Override
      public AnswerElement answer() {

         IsisLoopbacksQuestion question = (IsisLoopbacksQuestion) _question;

         Pattern nodeRegex;
         try {
            nodeRegex = Pattern.compile(question.getNodeRegex());
         }
         catch (PatternSyntaxException e) {
            throw new BatfishException(
                  "Supplied regex for nodes is not a valid java regex: \""
                        + question.getNodeRegex() + "\"",
                  e);
         }

         IsisLoopbacksAnswerElement answerElement = new IsisLoopbacksAnswerElement();
         _batfish.checkConfigurations();
         Map<String, Configuration> configurations = _batfish
               .loadConfigurations();
         for (Entry<String, Configuration> e : configurations.entrySet()) {
            String hostname = e.getKey();
            if (!nodeRegex.matcher(hostname).matches()) {
               continue;
            }
            Configuration c = e.getValue();
            for (Entry<String, Interface> e2 : c.getInterfaces().entrySet()) {
               String interfaceName = e2.getKey();
               Interface iface = e2.getValue();
               if (iface.isLoopback(c.getConfigurationFormat())) {
                  IsisInterfaceMode l1Mode = iface.getIsisL1InterfaceMode();
                  IsisInterfaceMode l2Mode = iface.getIsisL2InterfaceMode();
                  boolean l1 = false;
                  boolean l2 = false;
                  boolean isis = false;
                  if (l1Mode == IsisInterfaceMode.ACTIVE) {
                     l1 = true;
                     isis = true;
                     answerElement.add(answerElement.getL1Active(), hostname,
                           interfaceName);
                  }
                  else if (l1Mode == IsisInterfaceMode.PASSIVE) {
                     l1 = true;
                     isis = true;
                     answerElement.add(answerElement.getL1Passive(), hostname,
                           interfaceName);
                  }
                  if (l2Mode == IsisInterfaceMode.ACTIVE) {
                     l2 = true;
                     isis = true;
                     answerElement.add(answerElement.getL2Active(), hostname,
                           interfaceName);
                  }
                  else if (l2Mode == IsisInterfaceMode.PASSIVE) {
                     l2 = true;
                     isis = true;
                     answerElement.add(answerElement.getL2Passive(), hostname,
                           interfaceName);
                  }
                  if (l1) {
                     answerElement.add(answerElement.getL1(), hostname,
                           interfaceName);
                  }
                  if (l2) {
                     answerElement.add(answerElement.getL2(), hostname,
                           interfaceName);
                  }
                  if (isis) {
                     answerElement.add(answerElement.getRunning(), hostname,
                           interfaceName);
                  }
                  else {
                     answerElement.add(answerElement.getInactive(), hostname,
                           interfaceName);
                  }
               }
            }
         }

         return answerElement;
      }
   }

   //<question_page_comment>
   /**
    * Lists which loopbacks interfaces are being announced into ISIS.
    * <p>
<<<<<<< HEAD
    * When running ISIS, it is a good practice to announce loopbacks interface IPs into ISIS. 
    * This question produces the list of nodes for which such announcements are happening. 
    * 
    * @type IsisLoopbacks
    * 
    * @param nodeRegex Regular expression for names of nodes to include. 
    *                  Default value is '.*' (all nodes).
    * 
    * @example bf_answer("IsisLoopbacks", nodeRegex='as2.*')
    *          Answers the question only for nodes whose names start with 'as2'.
=======
    * Details coming
    *
    * @type IsisLoopbacks onefile
    *
    * @param nodeRegex
    *           Regular expression for names of nodes to include. Default value
    *           is '.*' (all nodes).
    *
    * @example bf_answer("IsisLoopbacks", nodeRegex='as2.*') Answers the
    *          question only for nodes whose names start with 'as2'.
>>>>>>> 0b925126
    */
   public static class IsisLoopbacksQuestion extends Question {

      private static final String NODE_REGEX_VAR = "nodeRegex";

      private String _nodeRegex;

      public IsisLoopbacksQuestion() {
         _nodeRegex = ".*";
      }

      @Override
      public boolean getDataPlane() {
         return false;
      }

      @Override
      public String getName() {
         return "isisloopbacks";
      }

      @JsonProperty(NODE_REGEX_VAR)
      public String getNodeRegex() {
         return _nodeRegex;
      }

      @Override
      public boolean getTraffic() {
         return false;
      }

      @Override
      public void setJsonParameters(JSONObject parameters) {
         super.setJsonParameters(parameters);
         Iterator<?> paramKeys = parameters.keys();
         while (paramKeys.hasNext()) {
            String paramKey = (String) paramKeys.next();
            if (isBaseParamKey(paramKey)) {
               continue;
            }
            try {
               switch (paramKey) {
               case NODE_REGEX_VAR:
                  setNodeRegex(parameters.getString(paramKey));
                  break;
               default:
                  throw new BatfishException("Unknown key in "
                        + getClass().getSimpleName() + ": " + paramKey);
               }
            }
            catch (JSONException e) {
               throw new BatfishException("JSONException in parameters", e);
            }
         }
      }

      public void setNodeRegex(String nodeRegex) {
         _nodeRegex = nodeRegex;
      }

   }

   @Override
   protected Answerer createAnswerer(Question question, IBatfish batfish) {
      return new IsisLoopbacksAnswerer(question, batfish);
   }

   @Override
   protected Question createQuestion() {
      return new IsisLoopbacksQuestion();
   }

}<|MERGE_RESOLUTION|>--- conflicted
+++ resolved
@@ -232,29 +232,16 @@
    /**
     * Lists which loopbacks interfaces are being announced into ISIS.
     * <p>
-<<<<<<< HEAD
     * When running ISIS, it is a good practice to announce loopbacks interface IPs into ISIS. 
     * This question produces the list of nodes for which such announcements are happening. 
     * 
-    * @type IsisLoopbacks
+    * @type IsisLoopbacks onefile
     * 
     * @param nodeRegex Regular expression for names of nodes to include. 
     *                  Default value is '.*' (all nodes).
     * 
     * @example bf_answer("IsisLoopbacks", nodeRegex='as2.*')
     *          Answers the question only for nodes whose names start with 'as2'.
-=======
-    * Details coming
-    *
-    * @type IsisLoopbacks onefile
-    *
-    * @param nodeRegex
-    *           Regular expression for names of nodes to include. Default value
-    *           is '.*' (all nodes).
-    *
-    * @example bf_answer("IsisLoopbacks", nodeRegex='as2.*') Answers the
-    *          question only for nodes whose names start with 'as2'.
->>>>>>> 0b925126
     */
    public static class IsisLoopbacksQuestion extends Question {
 
