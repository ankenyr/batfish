--- conflicted
+++ resolved
@@ -19,7 +19,6 @@
 import org.batfish.datamodel.IkeGateway;
 import org.batfish.datamodel.IkePolicy;
 import org.batfish.datamodel.IkeProposal;
-// import org.batfish.datamodel.Interface;
 import org.batfish.datamodel.Interface;
 import org.batfish.datamodel.Ip6AccessList;
 import org.batfish.datamodel.IpAccessList;
@@ -28,8 +27,6 @@
 import org.batfish.datamodel.IpsecVpn;
 import org.batfish.datamodel.Route6FilterList;
 import org.batfish.datamodel.RouteFilterList;
-// import org.batfish.datamodel.Vrf;
-// import org.batfish.datamodel.Zone;
 import org.batfish.datamodel.Vrf;
 import org.batfish.datamodel.Zone;
 import org.batfish.datamodel.answers.AnswerElement;
@@ -42,7 +39,6 @@
 
   public static class CompareSameNameAnswerElement implements AnswerElement {
 
-<<<<<<< HEAD
     private static final String EQUIVALENCE_SETS_MAP_VAR = "equivalenceSetsMap";
 
     private static final String NODES_VAR = "nodes";
@@ -77,42 +73,6 @@
       return _nodes;
     }
 
-=======
-    /** Equivalence sets are keyed by classname */
-    private SortedMap<String, NamedStructureEquivalenceSets<?>> _equivalenceSets;
-
-    private List<String> _nodes;
-
-    private final String EQUIVALENCE_SETS_MAP_VAR = "equivalenceSetsMap";
-
-    private final String NODES_VAR = "nodes";
-
-    public CompareSameNameAnswerElement() {
-      _equivalenceSets = new TreeMap<>();
-    }
-
-    public void add(String className, NamedStructureEquivalenceSets<?> sets) {
-      _equivalenceSets.put(className, sets);
-    }
-
-    private String equivalenceSetToString(
-        String indent, String name, NamedStructureEquivalenceSets<?> nseSets) {
-      StringBuilder sb = new StringBuilder(indent + name + "\n");
-      sb.append(nseSets.prettyPrint(indent + indent));
-      return sb.toString();
-    }
-
-    @JsonProperty(EQUIVALENCE_SETS_MAP_VAR)
-    public SortedMap<String, NamedStructureEquivalenceSets<?>> getEquivalenceSets() {
-      return _equivalenceSets;
-    }
-
-    @JsonProperty(NODES_VAR)
-    public List<String> getNodes() {
-      return _nodes;
-    }
-
->>>>>>> a3ec0a8e
     @Override
     public String prettyPrint() {
       StringBuilder sb = new StringBuilder("Results for comparing same name structure\n");
@@ -142,23 +102,6 @@
 
     private Map<String, Configuration> _configurations;
 
-<<<<<<< HEAD
-    private boolean _missing;
-
-    private Set<String> _namedStructTypes;
-
-    private List<String> _nodes;
-
-    private boolean _singletons;
-
-    public CompareSameNameAnswerer(Question question, IBatfish batfish) {
-      super(question, batfish);
-    }
-
-    private <T> void add(
-        Class<T> structureClass, Function<Configuration, Map<String, T>> structureMapRetriever) {
-      if (_namedStructTypes.isEmpty()
-=======
     private final Set<String> _excludedByDefaultTypes = new TreeSet<>();
 
     private boolean _missing;
@@ -178,12 +121,10 @@
         Class<T> structureClass, Function<Configuration, Map<String, T>> structureMapRetriever) {
       if ((_namedStructTypes.isEmpty()
               && !(_excludedByDefaultTypes.contains(structureClass.getSimpleName())))
->>>>>>> a3ec0a8e
           || _namedStructTypes.contains(structureClass.getSimpleName().toLowerCase())) {
         _answerElement.add(
             structureClass.getSimpleName(),
             processStructures(structureClass, _nodes, _configurations, structureMapRetriever));
-<<<<<<< HEAD
       }
     }
 
@@ -227,6 +168,14 @@
       return _answerElement;
     }
 
+    // These named structure types seem to be less useful and have many entries
+    // so slow down the computation considerably.  Therefore they are excluded
+    // from the analysis by default.
+    private void initExcludedByDefaultTypes() {
+      _excludedByDefaultTypes.add(Interface.class.getSimpleName());
+      _excludedByDefaultTypes.add(Vrf.class.getSimpleName());
+    }
+
     private <T> NamedStructureEquivalenceSets<T> processStructures(
         Class<T> structureClass,
         List<String> hostnames,
@@ -257,89 +206,6 @@
       if (!_singletons) {
         ae.clean();
       }
-=======
-      }
-    }
-
-    @Override
-    public CompareSameNameAnswerElement answer() {
-
-      CompareSameNameQuestion question = (CompareSameNameQuestion) _question;
-      _batfish.checkConfigurations();
-      _configurations = _batfish.loadConfigurations();
-      // collect relevant nodes in a list.
-      _nodes = CommonUtil.getMatchingStrings(question.getNodeRegex(), _configurations.keySet());
-      _namedStructTypes =
-          question
-              .getNamedStructTypes()
-              .stream()
-              .map(s -> s.toLowerCase())
-              .collect(Collectors.toSet());
-      _singletons = question.getSingletons();
-      _missing = question.getMissing();
-
-      _answerElement = new CompareSameNameAnswerElement();
-      _answerElement.setNodes(_nodes);
-
-      add(AsPathAccessList.class, c -> c.getAsPathAccessLists());
-      add(CommunityList.class, c -> c.getCommunityLists());
-      add(IkeGateway.class, c -> c.getIkeGateways());
-      add(IkePolicy.class, c -> c.getIkePolicies());
-      add(IkeProposal.class, c -> c.getIkeProposals());
-      add(Interface.class, c -> c.getInterfaces());
-      add(Ip6AccessList.class, c -> c.getIp6AccessLists());
-      add(IpAccessList.class, c -> c.getIpAccessLists());
-      add(IpsecPolicy.class, c -> c.getIpsecPolicies());
-      add(IpsecProposal.class, c -> c.getIpsecProposals());
-      add(IpsecVpn.class, c -> c.getIpsecVpns());
-      add(Route6FilterList.class, c -> c.getRoute6FilterLists());
-      add(RouteFilterList.class, c -> c.getRouteFilterLists());
-      add(RoutingPolicy.class, c -> c.getRoutingPolicies());
-      add(Vrf.class, c -> c.getVrfs());
-      add(Zone.class, c -> c.getZones());
-
-      return _answerElement;
-    }
-
-    // These named structure types seem to be less useful and have many entries
-    // so slow down the computation considerably.  Therefore they are excluded
-    // from the analysis by default.
-    private void initExcludedByDefaultTypes() {
-      _excludedByDefaultTypes.add(Interface.class.getSimpleName());
-      _excludedByDefaultTypes.add(Vrf.class.getSimpleName());
-    }
-
-    private <T> NamedStructureEquivalenceSets<T> processStructures(
-        Class<T> structureClass,
-        List<String> hostnames,
-        Map<String, Configuration> configurations,
-        Function<Configuration, Map<String, T>> structureMapRetriever) {
-      NamedStructureEquivalenceSets<T> ae =
-          new NamedStructureEquivalenceSets<>(structureClass.getSimpleName());
-      // collect the set of all names for structures of type T, across all nodes
-      Set<String> allNames = new TreeSet<>();
-      for (String hostname : hostnames) {
-        Configuration node = configurations.get(hostname);
-        Map<String, T> structureMap = structureMapRetriever.apply(node);
-        allNames.addAll(structureMap.keySet());
-      }
-      for (String hostname : hostnames) {
-        Configuration node = configurations.get(hostname);
-        Map<String, T> structureMap = structureMapRetriever.apply(node);
-        for (String structName : allNames) {
-          if (structName.startsWith("~")) {
-            continue;
-          }
-          T struct = structureMap.get(structName);
-          if (struct != null || _missing) {
-            ae.add(hostname, structName, struct);
-          }
-        }
-      }
-      if (!_singletons) {
-        ae.clean();
-      }
->>>>>>> a3ec0a8e
       return ae;
     }
   }
@@ -359,16 +225,10 @@
    *
    * @type CompareSameName multifile
    * @param namedStructTypes Set of structure types to analyze drawn from ( AsPathAccessList,
-<<<<<<< HEAD
-   *     CommunityList, IkeGateway, IkePolicies, IkeProposal, IpAccessList, IpsecPolicy,
-   *     IpsecProposal, IpsecVpn, RouteFilterList, RoutingPolicy) Default value is '[]' (which
-   *     denotes all structure types).
-=======
    *     CommunityList, IkeGateway, IkePolicies, IkeProposal, Interface, Ip6AccessList,
    *     IpAccessList, IpsecPolicy, IpsecProposal, IpsecVpn, Route6FilterList, RouteFilterList,
    *     RoutingPolicy, Vrf, Zone) Default value is '[]' (which denotes all structure types except
    *     Interface and Vrf).
->>>>>>> a3ec0a8e
    * @param nodeRegex Regular expression for names of nodes to include. Default value is '.*' (all
    *     nodes).
    * @param singletons Defaults to false. Specifies whether or not to include named structures for
